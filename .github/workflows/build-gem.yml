# I have no idea what I'm doing
name: Build Gem

on:
  push:
    branches: ['dev', 'build-gem']
    paths-ignore: ['*.md', '*.json', '*.png']
  pull_request:
    branches: ['dev', 'build-gem']
    paths-ignore: ['*.md', '*.json', '*.png']

jobs:
  build-windows:
    name: Windows
    runs-on: windows-latest
    steps:
      - uses: benjlevesque/short-sha@v2.2
        id: short-sha
        with:
          length: 7

      - uses: msys2/setup-msys2@v2
        with:
          msystem: mingw64
          install: >-
            base-devel
            git
            ruby
            vim
            mingw-w64-x86_64-cmake
            mingw-w64-x86_64-meson
            mingw-w64-x86_64-autotools
            mingw-w64-x86_64-gcc


      - name: Checkout repository
        uses: actions/checkout@v3

      - uses: actions/cache@v3
        with:
          path: |
            windows/build-mingw64
            windows/downloads
          key: win-${{ hashFiles('windows/Makefile') }}

      - name: Build all dependencies
        shell: msys2 {0}
        run: |
          cd windows
          make

      - name: Build Ruby gem
        shell: msys2 {0}
        run: |
          source windows/vars.sh
          meson build -Dbuild_gem=true
          cd build
          ninja install
          strip ./mkxpz.so
          cd ..
          gem build mkxp-z.gemspec

      - name: Install sonar-scanner and build-wrapper
        uses: SonarSource/sonarcloud-github-c-cpp@v2

      - name: Run sonar-scanner
        env:
            GITHUB_TOKEN: ${{ secrets.GITHUB_TOKEN }}
            SONAR_TOKEN: ${{ secrets.SONAR_TOKEN }}
        run: |
          sonar-scanner --define sonar.cfamily.compile-commands=build/compile_commands.json --define sonar.projectKey=fcorso2016_mkxp-z_gem_windows  

      - name: Prepare archive
        shell: msys2 {0}
        run: |
          mkdir build/artifact
          cd build/artifact
          cp /mingw64/bin/zlib1.dll .
          cp ../../mkxp-z-*.gem .
          cp ../../mkxp.json .
          cp -r ../../scripts .

      - uses: actions/upload-artifact@v3
        with:
          name: mkxp-z.windows.${{github.event_name == 'pull_request' && format('PR{0}', github.event.number) || github.ref_name}}-${{steps.short-sha.outputs.sha}}
          path: |
            build/artifact/*.dll
            build/artifact/*.exe
            build/artifact/mkxp.json
            build/artifact/scripts/
<<<<<<< HEAD
            build/artifact/stdlib/

  build-linux:
    name: Ubuntu 22.04
    runs-on: ubuntu-22.04
    steps:
      - uses: benjlevesque/short-sha@v2.2
        id: short-sha
        with:
          length: 7

      - name: Checkout repository
        uses: actions/checkout@v3

      - uses: actions/cache@v3
        with:
          path: |
            linux/build-x86_64
            linux/downloads
          key: lin-${{ hashFiles('linux/Makefile') }}

      - name: Install apt dependencies
        run: |
          sudo apt update
          sudo apt install git build-essential cmake meson autoconf automake libtool pkg-config ruby bison zlib1g-dev libbz2-dev xorg-dev libgl1-mesa-dev libasound2-dev libpulse-dev -y

      - name: Build everything else
        run: |
          cd linux
          export CFLAGS="${CFLAGS} -fPIC"
          make

      - name: Build Ruby gem
        run: |
          source linux/vars.sh
          meson build --bindir=. --prefix=$GITHUB_WORKSPACE/build/local -Dbuild_gem=true
          cd build
          ninja
          ninja install
          cd ..
          gem build mkxp-z.gemspec

      - name: Install sonar-scanner and build-wrapper
        uses: SonarSource/sonarcloud-github-c-cpp@v2

      - name: Run sonar-scanner
        env:
          GITHUB_TOKEN: ${{ secrets.GITHUB_TOKEN }}
          SONAR_TOKEN: ${{ secrets.SONAR_TOKEN_EXE_LINUX }}
        run: |
          sonar-scanner --define sonar.cfamily.compile-commands=build/compile_commands.json --define sonar.projectKey=fcorso2016_mkxp-z_gem_linux

      - name: Prepare archive
        run: |
          cd build/local
          cp ../../mkxp-z-*.gem .
          cp ../../mkxp.json .
          cp -r ../../scripts .
          cd ..
          zip -r local.zip local

      - uses: actions/upload-artifact@v3
        with:
          name: mkxp-z.linux.${{github.event_name == 'pull_request' && format('PR{0}', github.event.number) || github.ref_name}}-${{steps.short-sha.outputs.sha}}
          path: build/local.zip
=======
            build/artifact/stdlib/
>>>>>>> 37c8e64d
<|MERGE_RESOLUTION|>--- conflicted
+++ resolved
@@ -88,72 +88,4 @@
             build/artifact/*.exe
             build/artifact/mkxp.json
             build/artifact/scripts/
-<<<<<<< HEAD
-            build/artifact/stdlib/
-
-  build-linux:
-    name: Ubuntu 22.04
-    runs-on: ubuntu-22.04
-    steps:
-      - uses: benjlevesque/short-sha@v2.2
-        id: short-sha
-        with:
-          length: 7
-
-      - name: Checkout repository
-        uses: actions/checkout@v3
-
-      - uses: actions/cache@v3
-        with:
-          path: |
-            linux/build-x86_64
-            linux/downloads
-          key: lin-${{ hashFiles('linux/Makefile') }}
-
-      - name: Install apt dependencies
-        run: |
-          sudo apt update
-          sudo apt install git build-essential cmake meson autoconf automake libtool pkg-config ruby bison zlib1g-dev libbz2-dev xorg-dev libgl1-mesa-dev libasound2-dev libpulse-dev -y
-
-      - name: Build everything else
-        run: |
-          cd linux
-          export CFLAGS="${CFLAGS} -fPIC"
-          make
-
-      - name: Build Ruby gem
-        run: |
-          source linux/vars.sh
-          meson build --bindir=. --prefix=$GITHUB_WORKSPACE/build/local -Dbuild_gem=true
-          cd build
-          ninja
-          ninja install
-          cd ..
-          gem build mkxp-z.gemspec
-
-      - name: Install sonar-scanner and build-wrapper
-        uses: SonarSource/sonarcloud-github-c-cpp@v2
-
-      - name: Run sonar-scanner
-        env:
-          GITHUB_TOKEN: ${{ secrets.GITHUB_TOKEN }}
-          SONAR_TOKEN: ${{ secrets.SONAR_TOKEN_EXE_LINUX }}
-        run: |
-          sonar-scanner --define sonar.cfamily.compile-commands=build/compile_commands.json --define sonar.projectKey=fcorso2016_mkxp-z_gem_linux
-
-      - name: Prepare archive
-        run: |
-          cd build/local
-          cp ../../mkxp-z-*.gem .
-          cp ../../mkxp.json .
-          cp -r ../../scripts .
-          cd ..
-          zip -r local.zip local
-
-      - uses: actions/upload-artifact@v3
-        with:
-          name: mkxp-z.linux.${{github.event_name == 'pull_request' && format('PR{0}', github.event.number) || github.ref_name}}-${{steps.short-sha.outputs.sha}}
-          path: build/local.zip
-=======
-            build/artifact/stdlib/
->>>>>>> 37c8e64d
+            build/artifact/stdlib/