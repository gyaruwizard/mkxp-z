/*
** table-binding.cpp
**
** This file is part of mkxp.
**
** Copyright (C) 2013 Jonas Kulla <Nyocurio@gmail.com>
**
** mkxp is free software: you can redistribute it and/or modify
** it under the terms of the GNU General Public License as published by
** the Free Software Foundation, either version 2 of the License, or
** (at your option) any later version.
**
** mkxp is distributed in the hope that it will be useful,
** but WITHOUT ANY WARRANTY; without even the implied warranty of
** MERCHANTABILITY or FITNESS FOR A PARTICULAR PURPOSE.  See the
** GNU General Public License for more details.
**
** You should have received a copy of the GNU General Public License
** along with mkxp.  If not, see <http://www.gnu.org/licenses/>.
*/

#include "table.h"
#include "binding-util.h"
#include "serializable-binding.h"

DEF_TYPE(Table);

RB_METHOD(tableInitialize)
{
	int x, y, z;
	x = y = z = 1;

	rb_get_args(argc, argv, "i|ii", &x, &y, &z RB_ARG_END);

	Table *t = new Table(x, y, z);

	setPrivateData(self, t);

	return self;
}

RB_METHOD(tableResize)
{
	Table *t = getPrivateData<Table>(self);

	switch (argc)
	{
	default:
	case 1:
		t->resize(FIX2INT(argv[0]));
		return Qnil;

	case 2:
		t->resize(FIX2INT(argv[0]),
		          FIX2INT(argv[1]));
		return Qnil;

	case 3:
		t->resize(FIX2INT(argv[0]),
		          FIX2INT(argv[1]),
		          FIX2INT(argv[2]));
		return Qnil;
	}
}

#define TABLE_SIZE(d, D) \
	RB_METHOD(table##D##Size) \
	{ \
		RB_UNUSED_PARAM \
		Table *t = getPrivateData<Table>(self); \
		return rb_int2inum(t->d##Size()); \
	}

TABLE_SIZE(x, X)
TABLE_SIZE(y, Y)
TABLE_SIZE(z, Z)

RB_METHOD(tableGetAt)
{
	Table *t = getPrivateData<Table>(self);

	int x, y, z;
	x = y = z = 0;

	x = NUM2INT(argv[0]);
	if (argc > 1)
		y = NUM2INT(argv[1]);
	if (argc > 2)
		z = NUM2INT(argv[2]);

	if (argc > 3)
		rb_raise(rb_eArgError, "wrong number of arguments");

	if (x < 0 || x >= t->xSize()
	||  y < 0 || y >= t->ySize()
	||  z < 0 || z >= t->zSize())
	{
		return Qnil;
	}

	int result = t->get(x, y, z);

	return rb_int2inum(result);
}

RB_METHOD(tableSetAt)
{
	Table *t = getPrivateData<Table>(self);

	int x, y, z, value;
	x = y = z = 0;

	if (argc < 2)
		rb_raise(rb_eArgError, "wrong number of arguments");

	switch (argc)
	{
	default:
	case 2 :
<<<<<<< HEAD
		x = rb_fix2int(argv[0]);
		value = rb_fix2int(argv[1]);

		break;
	case 3 :
		x = rb_fix2int(argv[0]);
		y = rb_fix2int(argv[1]);
		value = rb_fix2int(argv[2]);

		break;
	case 4 :
		x = rb_fix2int(argv[0]);
		y = rb_fix2int(argv[1]);
		z = rb_fix2int(argv[2]);
		value = rb_fix2int(argv[3]);

=======
		x = FIX2INT(argv[0]);
		value = FIX2INT(argv[1]);
		break;
	case 3 :
		x = FIX2INT(argv[0]);
		y = FIX2INT(argv[1]);
		value = FIX2INT(argv[2]);
		break;
	case 4 :
		x = FIX2INT(argv[0]);
		y = FIX2INT(argv[1]);
		z = FIX2INT(argv[2]);
		value = FIX2INT(argv[3]);
>>>>>>> 5b4f0b23
		break;
	}

	t->set(value, x, y, z);

	return rb_int2inum(value);
}

MARSH_LOAD_FUN(Table)

void
tableBindingInit()
{
	INIT_TYPE(Table);

	VALUE klass = rb_define_class("Table", rb_cObject);
	rb_define_alloc_func(klass, classAllocate<&TableType>);

	serializableBindingInit<Table>(klass);

	rb_define_class_method(klass, "_load", TableLoad);

	_rb_define_method(klass, "initialize", tableInitialize);
	_rb_define_method(klass, "resize", tableResize);
	_rb_define_method(klass, "xsize", tableXSize);
	_rb_define_method(klass, "ysize", tableYSize);
	_rb_define_method(klass, "zsize", tableZSize);
	_rb_define_method(klass, "[]", tableGetAt);
	_rb_define_method(klass, "[]=", tableSetAt);

}<|MERGE_RESOLUTION|>--- conflicted
+++ resolved
@@ -117,38 +117,22 @@
 	{
 	default:
 	case 2 :
-<<<<<<< HEAD
-		x = rb_fix2int(argv[0]);
-		value = rb_fix2int(argv[1]);
-
-		break;
-	case 3 :
-		x = rb_fix2int(argv[0]);
-		y = rb_fix2int(argv[1]);
-		value = rb_fix2int(argv[2]);
-
-		break;
-	case 4 :
-		x = rb_fix2int(argv[0]);
-		y = rb_fix2int(argv[1]);
-		z = rb_fix2int(argv[2]);
-		value = rb_fix2int(argv[3]);
-
-=======
 		x = FIX2INT(argv[0]);
 		value = FIX2INT(argv[1]);
+
 		break;
 	case 3 :
 		x = FIX2INT(argv[0]);
 		y = FIX2INT(argv[1]);
 		value = FIX2INT(argv[2]);
+
 		break;
 	case 4 :
 		x = FIX2INT(argv[0]);
 		y = FIX2INT(argv[1]);
 		z = FIX2INT(argv[2]);
 		value = FIX2INT(argv[3]);
->>>>>>> 5b4f0b23
+
 		break;
 	}
 
