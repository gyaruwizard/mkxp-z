/*
 ** binding-mri.cpp
 **
 ** This file is part of mkxp.
 **
 ** Copyright (C) 2013 - 2021 Amaryllis Kulla <ancurio@mapleshrine.eu>
 **
 ** mkxp is free software: you can redistribute it and/or modify
 ** it under the terms of the GNU General Public License as published by
 ** the Free Software Foundation, either version 2 of the License, or
 ** (at your option) any later version.
 **
 ** mkxp is distributed in the hope that it will be useful,
 ** but WITHOUT ANY WARRANTY; without even the implied warranty of
 ** MERCHANTABILITY or FITNESS FOR A PARTICULAR PURPOSE.  See the
 ** GNU General Public License for more details.
 **
 ** You should have received a copy of the GNU General Public License
 ** along with mkxp.  If not, see <http://www.gnu.org/licenses/>.
 */

#ifdef MKXPZ_RUBY_GEM
// We want the gem to always run from the current directory
#define WORKDIR_CURRENT
#endif

#include "audio/audio.h"
#include "filesystem/filesystem.h"
#include "display/graphics.h"
#include "display/font.h"
#include "system/system.h"

#include "util/util.h"
#include "util/sdl-util.h"
#include "util/debugwriter.h"
#include "util/boost-hash.h"
#include "util/exception.h"
#include "util/encoding.h"

#include "config.h"

#include "binding-util.h"
#include "binding.h"

#include "sharedstate.h"
#include "eventthread.h"

#include <vector>

extern "C" {
#include <ruby.h>

#if RAPI_FULL >= 190
#include <ruby/encoding.h>
#endif
}

#ifdef __WIN32__
#include "binding-mri-win32.h"
#endif

#include <assert.h>
#include <string>
#include <zlib.h>

#include <SDL_cpuinfo.h>
#include <SDL_filesystem.h>
#include <SDL_loadso.h>
#include <SDL_power.h>

extern const char module_rpg1[];
extern const char module_rpg2[];
extern const char module_rpg3[];

static void mriBindingExecute();
static void mriBindingTerminate();
static void mriBindingReset();

ScriptBinding scriptBindingImpl = {mriBindingExecute, mriBindingTerminate,
                                   mriBindingReset};

ScriptBinding *scriptBinding = &scriptBindingImpl;

void tableBindingInit();
void etcBindingInit();
void fontBindingInit();
void bitmapBindingInit();
void spriteBindingInit();
void viewportBindingInit();
void planeBindingInit();
void windowBindingInit();
void tilemapBindingInit();
void windowVXBindingInit();
void tilemapVXBindingInit();

void inputBindingInit();
void audioBindingInit();
void graphicsBindingInit();

void fileIntBindingInit();

#ifdef MKXPZ_MINIFFI
void MiniFFIBindingInit();
#endif

#ifdef MKXPZ_STEAM
void CUSLBindingInit();
#endif

void httpBindingInit();

RB_METHOD(mkxpDelta);
RB_METHOD(mriPrint);
RB_METHOD(mriP);
RB_METHOD(mkxpDataDirectory);
RB_METHOD(mkxpSetTitle);
RB_METHOD(mkxpGetTitle);
RB_METHOD(mkxpDesensitize);
RB_METHOD(mkxpPuts);

RB_METHOD(mkxpPlatform);
RB_METHOD(mkxpIsMacHost);
RB_METHOD(mkxpIsWindowsHost);
RB_METHOD(mkxpIsLinuxHost);
RB_METHOD(mkxpIsUsingRosetta);
RB_METHOD(mkxpIsUsingWine);
RB_METHOD(mkxpIsReallyMacHost);
RB_METHOD(mkxpIsReallyLinuxHost);
RB_METHOD(mkxpIsReallyWindowsHost);

RB_METHOD(mkxpUserLanguage);
RB_METHOD(mkxpUserName);
RB_METHOD(mkxpGameTitle);
RB_METHOD(mkxpPowerState);
RB_METHOD(mkxpSettingsMenu);
RB_METHOD(mkxpCpuCount);
RB_METHOD(mkxpSystemMemory);
RB_METHOD(mkxpReloadPathCache);
RB_METHOD(mkxpAddPath);
RB_METHOD(mkxpRemovePath);
RB_METHOD(mkxpFileExists);
RB_METHOD(mkxpLaunch);

RB_METHOD(mkxpGetJSONSetting);
RB_METHOD(mkxpSetJSONSetting);
RB_METHOD(mkxpGetAllJSONSettings);

RB_METHOD(mkxpSetDefaultFontFamily);

RB_METHOD(mriRgssMain);
RB_METHOD(mriRgssStop);
RB_METHOD(_kernelCaller);

RB_METHOD(mkxpStringToUTF8);
RB_METHOD(mkxpStringToUTF8Bang);

VALUE json2rb(json5pp::value const &v);
json5pp::value rb2json(VALUE v);

void mriBindingInit() {
    tableBindingInit();
    etcBindingInit();
    fontBindingInit();
    bitmapBindingInit();
    spriteBindingInit();
    viewportBindingInit();
    planeBindingInit();

    if (rgssVer == 1) {
        windowBindingInit();
        tilemapBindingInit();
    } else {
        windowVXBindingInit();
        tilemapVXBindingInit();
    }

    inputBindingInit();
    audioBindingInit();
    graphicsBindingInit();

    fileIntBindingInit();

#ifdef MKXPZ_MINIFFI
    MiniFFIBindingInit();
#endif

#ifdef MKXPZ_STEAM
    CUSLBindingInit();
#endif

    httpBindingInit();

    if (rgssVer >= 3) {
        _rb_define_module_function(rb_mKernel, "rgss_main", mriRgssMain);
        _rb_define_module_function(rb_mKernel, "rgss_stop", mriRgssStop);

        _rb_define_module_function(rb_mKernel, "msgbox", mriPrint);
        _rb_define_module_function(rb_mKernel, "msgbox_p", mriP);

        rb_define_global_const("RGSS_VERSION", rb_utf8_str_new_cstr("3.0.1"));
    } else {
#ifndef MKXPZ_RUBY_GEM
        _rb_define_module_function(rb_mKernel, "print", mriPrint);
        _rb_define_module_function(rb_mKernel, "p", mriP);
#endif

        rb_define_alias(rb_singleton_class(rb_mKernel), "_mkxp_kernel_caller_alias",
                        "caller");
        _rb_define_module_function(rb_mKernel, "caller", _kernelCaller);
    }

    if (rgssVer == 1)
        rb_eval_string(module_rpg1);
    else if (rgssVer == 2)
        rb_eval_string(module_rpg2);
    else if (rgssVer == 3)
        rb_eval_string(module_rpg3);
    else
        assert(!"unreachable");

    VALUE mod = rb_define_module("System");
    _rb_define_module_function(mod, "delta", mkxpDelta);
    _rb_define_module_function(mod, "uptime", mkxpDelta);
    _rb_define_module_function(mod, "data_directory", mkxpDataDirectory);
    _rb_define_module_function(mod, "set_window_title", mkxpSetTitle);
    _rb_define_module_function(mod, "window_title", mkxpGetTitle);
    _rb_define_module_function(mod, "window_title=", mkxpSetTitle);
    _rb_define_module_function(mod, "show_settings", mkxpSettingsMenu);
    _rb_define_module_function(mod, "puts", mkxpPuts);
    _rb_define_module_function(mod, "desensitize", mkxpDesensitize);
    _rb_define_module_function(mod, "platform", mkxpPlatform);

    _rb_define_module_function(mod, "is_mac?", mkxpIsMacHost);
    _rb_define_module_function(mod, "is_rosetta?", mkxpIsUsingRosetta);

    _rb_define_module_function(mod, "is_linux?", mkxpIsLinuxHost);

    _rb_define_module_function(mod, "is_windows?", mkxpIsWindowsHost);
    _rb_define_module_function(mod, "is_wine?", mkxpIsUsingWine);
    _rb_define_module_function(mod, "is_really_mac?", mkxpIsReallyMacHost);
    _rb_define_module_function(mod, "is_really_linux?", mkxpIsReallyLinuxHost);
    _rb_define_module_function(mod, "is_really_windows?", mkxpIsReallyWindowsHost);


    _rb_define_module_function(mod, "user_language", mkxpUserLanguage);
    _rb_define_module_function(mod, "user_name", mkxpUserName);
    _rb_define_module_function(mod, "game_title", mkxpGameTitle);
    _rb_define_module_function(mod, "power_state", mkxpPowerState);
    _rb_define_module_function(mod, "nproc", mkxpCpuCount);
    _rb_define_module_function(mod, "memory", mkxpSystemMemory);
    _rb_define_module_function(mod, "reload_cache", mkxpReloadPathCache);
    _rb_define_module_function(mod, "mount", mkxpAddPath);
    _rb_define_module_function(mod, "unmount", mkxpRemovePath);
    _rb_define_module_function(mod, "file_exist?", mkxpFileExists);
    _rb_define_module_function(mod, "launch", mkxpLaunch);

    _rb_define_module_function(mod, "default_font_family=", mkxpSetDefaultFontFamily);

    _rb_define_method(rb_cString, "to_utf8", mkxpStringToUTF8);
    _rb_define_method(rb_cString, "to_utf8!", mkxpStringToUTF8Bang);

    VALUE cmod = rb_define_module("CFG");
    _rb_define_module_function(cmod, "[]", mkxpGetJSONSetting);
    _rb_define_module_function(cmod, "[]=", mkxpSetJSONSetting);
    _rb_define_module_function(cmod, "to_hash", mkxpGetAllJSONSettings);

    /* Load global constants */
    rb_gv_set("MKXP", Qtrue);

    VALUE debug = rb_bool_new(shState->config().editor.debug);
    if (rgssVer == 1)
        rb_gv_set("DEBUG", debug);
    else if (rgssVer >= 2)
        rb_gv_set("TEST", debug);

    rb_gv_set("BTEST", rb_bool_new(shState->config().editor.battleTest));

#ifdef MKXPZ_BUILD_XCODE
    std::string version = std::string(MKXPZ_VERSION "/") + getPlistValue("GIT_COMMIT_HASH");
    VALUE vers = rb_utf8_str_new_cstr(version.c_str());
#else
    VALUE vers = rb_utf8_str_new_cstr(MKXPZ_VERSION "/" MKXPZ_GIT_HASH);
#endif
    rb_str_freeze(vers);
    rb_define_const(mod, "VERSION", vers);

    // Automatically load zlib if it's present -- the correct way this time
    int state;
    rb_eval_string_protect("require('zlib') if !Kernel.const_defined?(:Zlib)", &state);
    if (state) {
        Debug() << "Could not load Zlib. If this is important, make sure Ruby was built with static extensions, or that"
                << ((MKXPZ_PLATFORM == MKXPZ_PLATFORM_MACOS) ? "zlib.bundle" : "zlib.so")
                << "is present and reachable by Ruby's loadpath.";
    }

    // Set $stdout and its ilk accordingly on Windows
    // I regret teaching you that word
#ifdef __WIN32__
    if (shState->config().winConsole)
        configureWindowsStreams();
#endif
}

static void showMsg(const std::string &msg) {
    shState->eThread().showMessageBox(msg.c_str());
}

static void printP(int argc, VALUE *argv, const char *convMethod,
                   const char *sep) {
    VALUE dispString = rb_str_buf_new(128);
    ID conv = rb_intern(convMethod);

    for (int i = 0; i < argc; ++i) {
        VALUE str = rb_funcall2(argv[i], conv, 0, NULL);
        rb_str_buf_append(dispString, str);

        if (i < argc)
                    rb_str_buf_cat2(dispString, sep);
    }

    showMsg(RSTRING_PTR(dispString));
}


RB_METHOD(mriPrint) {
<<<<<<< HEAD
    RB_UNUSED_PARAM;

=======
    RB_UNUSED_PARAM
    
>>>>>>> 142f9db2
    printP(argc, argv, "to_s", "");

    return Qnil;
}

RB_METHOD(mriP) {
<<<<<<< HEAD
    RB_UNUSED_PARAM;

=======
    RB_UNUSED_PARAM
    
>>>>>>> 142f9db2
    printP(argc, argv, "inspect", "\n");

    return Qnil;
}

RB_METHOD(mkxpDelta) {
    RB_UNUSED_PARAM
    return rb_float_new(shState->runTime());
}

RB_METHOD(mkxpDataDirectory) {
<<<<<<< HEAD
    RB_UNUSED_PARAM;

=======
    RB_UNUSED_PARAM
    
>>>>>>> 142f9db2
    const std::string &path = shState->config().customDataPath;
    const char *s = path.empty() ? "." : path.c_str();

    std::string s_nml = shState->fileSystem().normalize(s, 1, 1);
    VALUE ret = rb_utf8_str_new_cstr(s_nml.c_str());

    return ret;
}

RB_METHOD(mkxpSetTitle) {
<<<<<<< HEAD
    RB_UNUSED_PARAM;

=======
    RB_UNUSED_PARAM
    
>>>>>>> 142f9db2
    VALUE s;
    rb_scan_args(argc, argv, "1", &s);
    SafeStringValue(s);

    shState->eThread().requestWindowRename(RSTRING_PTR(s));
    return s;
}

RB_METHOD(mkxpGetTitle) {
<<<<<<< HEAD
    RB_UNUSED_PARAM;

=======
    RB_UNUSED_PARAM
    
>>>>>>> 142f9db2
    rb_check_argc(argc, 0);

    return rb_utf8_str_new_cstr(SDL_GetWindowTitle(shState->sdlWindow()));
}

RB_METHOD(mkxpDesensitize) {
<<<<<<< HEAD
    RB_UNUSED_PARAM;

=======
    RB_UNUSED_PARAM
    
>>>>>>> 142f9db2
    VALUE filename;
    rb_scan_args(argc, argv, "1", &filename);
    SafeStringValue(filename);

    return rb_utf8_str_new_cstr(
            shState->fileSystem().desensitize(RSTRING_PTR(filename)));
}

RB_METHOD(mkxpPuts) {
<<<<<<< HEAD
    RB_UNUSED_PARAM;

=======
    RB_UNUSED_PARAM
    
>>>>>>> 142f9db2
    const char *str;
    rb_get_args(argc, argv, "z", &str RB_ARG_END);

    Debug() << str;

    return Qnil;
}

RB_METHOD(mkxpPlatform) {
<<<<<<< HEAD
    RB_UNUSED_PARAM;

=======
    RB_UNUSED_PARAM
    
>>>>>>> 142f9db2
#if MKXPZ_PLATFORM == MKXPZ_PLATFORM_MACOS
    std::string platform("macOS");

    if (mkxp_sys::isRosetta())
        platform += " (Rosetta)";

#elif MKXPZ_PLATFORM == MKXPZ_PLATFORM_WINDOWS
    std::string platform("Windows");

    if (mkxp_sys::isWine()) {
        platform += " (Wine - ";
        switch (mkxp_sys::getRealHostType()) {
            case mkxp_sys::WineHostType::Mac:
                platform += "macOS)";
                break;
            default:
                platform += "Linux)";
                break;
        }
    }
#else
    std::string platform("Linux");
#endif

    return rb_utf8_str_new_cstr(platform.c_str());
}

RB_METHOD(mkxpIsMacHost) {
<<<<<<< HEAD
    RB_UNUSED_PARAM;

=======
    RB_UNUSED_PARAM
    
>>>>>>> 142f9db2
    return rb_bool_new(MKXPZ_PLATFORM == MKXPZ_PLATFORM_MACOS);
}

RB_METHOD(mkxpIsUsingRosetta) {
<<<<<<< HEAD
    RB_UNUSED_PARAM;

=======
    RB_UNUSED_PARAM
    
>>>>>>> 142f9db2
    return rb_bool_new(mkxp_sys::isRosetta());
}

RB_METHOD(mkxpIsLinuxHost) {
<<<<<<< HEAD
    RB_UNUSED_PARAM;

=======
    RB_UNUSED_PARAM
    
>>>>>>> 142f9db2
    return rb_bool_new(MKXPZ_PLATFORM == MKXPZ_PLATFORM_LINUX);
}

RB_METHOD(mkxpIsWindowsHost) {
<<<<<<< HEAD
    RB_UNUSED_PARAM;

=======
    RB_UNUSED_PARAM
    
>>>>>>> 142f9db2
    return rb_bool_new(MKXPZ_PLATFORM == MKXPZ_PLATFORM_WINDOWS);
}

RB_METHOD(mkxpIsUsingWine) {
    RB_UNUSED_PARAM
    return rb_bool_new(mkxp_sys::isWine());
}

RB_METHOD(mkxpIsReallyMacHost) {
    RB_UNUSED_PARAM
    return rb_bool_new(mkxp_sys::getRealHostType() == mkxp_sys::WineHostType::Mac);
}

RB_METHOD(mkxpIsReallyLinuxHost) {
    RB_UNUSED_PARAM
    return rb_bool_new(mkxp_sys::getRealHostType() == mkxp_sys::WineHostType::Linux);
}

RB_METHOD(mkxpIsReallyWindowsHost) {
    RB_UNUSED_PARAM
    return rb_bool_new(mkxp_sys::getRealHostType() == mkxp_sys::WineHostType::Windows);
}

RB_METHOD(mkxpUserLanguage) {
<<<<<<< HEAD
    RB_UNUSED_PARAM;

=======
    RB_UNUSED_PARAM
    
>>>>>>> 142f9db2
    return rb_utf8_str_new_cstr(mkxp_sys::getSystemLanguage().c_str());
}

RB_METHOD(mkxpUserName) {
<<<<<<< HEAD
    RB_UNUSED_PARAM;

=======
    RB_UNUSED_PARAM
    
>>>>>>> 142f9db2
    // Using the Windows API isn't working with usernames that involve Unicode
    // characters for some dumb reason
#ifdef __WIN32__
    VALUE env = rb_const_get(rb_mKernel, rb_intern("ENV"));
    return rb_funcall(env, rb_intern("[]"), 1, rb_str_new_cstr("USERNAME"));
#else
    return rb_utf8_str_new_cstr(mkxp_sys::getUserName().c_str());
#endif
}

RB_METHOD(mkxpGameTitle) {
<<<<<<< HEAD
    RB_UNUSED_PARAM;

=======
    RB_UNUSED_PARAM
    
>>>>>>> 142f9db2
    return rb_utf8_str_new_cstr(shState->config().game.title.c_str());
}

RB_METHOD(mkxpPowerState) {
<<<<<<< HEAD
    RB_UNUSED_PARAM;

=======
    RB_UNUSED_PARAM
    
>>>>>>> 142f9db2
    int secs, pct;
    SDL_PowerState ps = SDL_GetPowerInfo(&secs, &pct);

    VALUE hash = rb_hash_new();

    rb_hash_aset(hash, ID2SYM(rb_intern("seconds")),
                 (secs > -1) ? INT2NUM(secs) : RUBY_Qnil);

    rb_hash_aset(hash, ID2SYM(rb_intern("percent")),
                 (pct > -1) ? INT2NUM(pct) : RUBY_Qnil);

    rb_hash_aset(hash, ID2SYM(rb_intern("discharging")),
                 rb_bool_new(ps == SDL_POWERSTATE_ON_BATTERY));

    return hash;
}

RB_METHOD(mkxpSettingsMenu) {
<<<<<<< HEAD
    RB_UNUSED_PARAM;

=======
    RB_UNUSED_PARAM
    
>>>>>>> 142f9db2
    shState->eThread().requestSettingsMenu();

    return Qnil;
}

RB_METHOD(mkxpCpuCount) {
<<<<<<< HEAD
    RB_UNUSED_PARAM;

=======
    RB_UNUSED_PARAM
    
>>>>>>> 142f9db2
    return INT2NUM(SDL_GetCPUCount());
}

RB_METHOD(mkxpSystemMemory) {
<<<<<<< HEAD
    RB_UNUSED_PARAM;

=======
    RB_UNUSED_PARAM
    
>>>>>>> 142f9db2
    return INT2NUM(SDL_GetSystemRAM());
}

RB_METHOD(mkxpReloadPathCache) {
<<<<<<< HEAD
    RB_UNUSED_PARAM;

=======
    RB_UNUSED_PARAM
    
>>>>>>> 142f9db2
    shState->fileSystem().reloadPathCache();
    return Qnil;
}

RB_METHOD(mkxpAddPath) {
<<<<<<< HEAD
    RB_UNUSED_PARAM;

=======
    RB_UNUSED_PARAM
    
>>>>>>> 142f9db2
    VALUE path, mountpoint, reload;
    rb_scan_args(argc, argv, "12", &path, &mountpoint, &reload);
    SafeStringValue(path);
    if (mountpoint != Qnil) SafeStringValue(mountpoint);

    const char *mp = (mountpoint == Qnil) ? 0 : RSTRING_PTR(mountpoint);

    try {
        bool rl = true;
        if (reload != Qnil)
            rb_bool_arg(reload, &rl);

        shState->fileSystem().addPath(RSTRING_PTR(path), mp, rl);
    } catch (Exception &e) {
        raiseRbExc(e);
    }
    return path;
}

RB_METHOD(mkxpRemovePath) {
<<<<<<< HEAD
    RB_UNUSED_PARAM;

=======
    RB_UNUSED_PARAM
    
>>>>>>> 142f9db2
    VALUE path, reload;
    rb_scan_args(argc, argv, "11", &path, &reload);
    SafeStringValue(path);

    try {
        bool rl = true;
        if (reload != Qnil)
            rb_bool_arg(reload, &rl);

        shState->fileSystem().removePath(RSTRING_PTR(path), rl);
    } catch (Exception &e) {
        raiseRbExc(e);
    }
    return path;
}

RB_METHOD(mkxpFileExists) {
<<<<<<< HEAD
    RB_UNUSED_PARAM;

=======
    RB_UNUSED_PARAM
    
>>>>>>> 142f9db2
    VALUE path;
    rb_scan_args(argc, argv, "1", &path);
    SafeStringValue(path);

    if (shState->fileSystem().exists(RSTRING_PTR(path)))
        return Qtrue;
    return Qfalse;
}

RB_METHOD(mkxpSetDefaultFontFamily) {
<<<<<<< HEAD
    RB_UNUSED_PARAM;

=======
    RB_UNUSED_PARAM
    
>>>>>>> 142f9db2
    VALUE familyV;
    rb_scan_args(argc, argv, "1", &familyV);
    SafeStringValue(familyV);

    std::string family(RSTRING_PTR(familyV));
    shState->fontState().setDefaultFontFamily(family);

    return Qnil;
}

RB_METHOD(mkxpStringToUTF8) {
<<<<<<< HEAD
    RB_UNUSED_PARAM;

=======
    RB_UNUSED_PARAM
    
>>>>>>> 142f9db2
    rb_check_argc(argc, 0);

    std::string ret(RSTRING_PTR(self), RSTRING_LEN(self));
    GUARD_EXC(ret = Encoding::convertString(ret); );

    return rb_utf8_str_new(ret.c_str(), ret.length());
}

RB_METHOD(mkxpStringToUTF8Bang) {
<<<<<<< HEAD
    RB_UNUSED_PARAM;

=======
    RB_UNUSED_PARAM
    
>>>>>>> 142f9db2
    rb_check_argc(argc, 0);

    std::string ret(RSTRING_PTR(self), RSTRING_LEN(self));
    GUARD_EXC(ret = Encoding::convertString(ret); );

    rb_str_resize(self, ret.length());
    memcpy(RSTRING_PTR(self), ret.c_str(), RSTRING_LEN(self));

#if RAPI_FULL >= 190
    rb_funcall(self, rb_intern("force_encoding"), 1, rb_enc_from_encoding(rb_utf8_encoding()));
#endif

    return self;
}

#ifdef __APPLE__
#define OPENCMD "open "
#define OPENARGS "--args"
#elif defined(__linux__)
#define OPENCMD "xdg-open "
#define OPENARGS ""
#else
#define OPENCMD "start /b \"launch\" "
#define OPENARGS ""
#endif

RB_METHOD(mkxpLaunch) {
<<<<<<< HEAD
    RB_UNUSED_PARAM;

=======
    RB_UNUSED_PARAM
    
>>>>>>> 142f9db2
    VALUE cmdname, args;

    rb_scan_args(argc, argv, "11", &cmdname, &args);
    SafeStringValue(cmdname);

    std::string command(OPENCMD);
    command += "\""; command += RSTRING_PTR(cmdname); command += "\"";

    if (args != RUBY_Qnil) {
#ifndef __linux__
        command += " ";
        command += OPENARGS;
        Check_Type(args, T_ARRAY);

        for (int i = 0; i < RARRAY_LEN(args); i++) {
            VALUE arg = rb_ary_entry(args, i);
            SafeStringValue(arg);

            if (RSTRING_LEN(arg) <= 0)
                continue;

            command += " ";
            command += RSTRING_PTR(arg);
        }
#else
        Debug() << command << ":" << "Arguments are not supported with xdg-open. Ignoring.";
#endif
    }

    if (std::system(command.c_str()) != 0) {
        raiseRbExc(Exception(Exception::MKXPError, "Failed to launch \"%s\"", RSTRING_PTR(cmdname)));
    }

    return RUBY_Qnil;
}

json5pp::value loadUserSettings() {
    json5pp::value ret;
    VALUE cpath = rb_utf8_str_new_cstr(shState->config().userConfPath.c_str());

    if (rb_funcall(rb_cFile, rb_intern("exists?"), 1, cpath) == Qtrue) {
        VALUE f = rb_funcall(rb_cFile, rb_intern("open"), 2, cpath, rb_str_new("r", 1));
        VALUE data = rb_funcall(f, rb_intern("read"), 0);
        rb_funcall(f, rb_intern("close"), 0);
        ret = json5pp::parse5(RSTRING_PTR(data));
    }

    if (!ret.is_object())
        ret = json5pp::object({});

    return ret;
}

void saveUserSettings(json5pp::value &settings) {
    VALUE cpath = rb_utf8_str_new_cstr(shState->config().userConfPath.c_str());
    VALUE f = rb_funcall(rb_cFile, rb_intern("open"), 2, cpath, rb_str_new("w", 1));
    rb_funcall(f, rb_intern("write"), 1, rb_utf8_str_new_cstr(settings.stringify5(json5pp::rule::space_indent<>()).c_str()));
    rb_funcall(f, rb_intern("close"), 0);
}

RB_METHOD(mkxpGetJSONSetting) {
<<<<<<< HEAD
    RB_UNUSED_PARAM;

=======
    RB_UNUSED_PARAM
    
>>>>>>> 142f9db2
    VALUE sname;
    rb_scan_args(argc, argv, "1", &sname);
    SafeStringValue(sname);

    auto settings = loadUserSettings();
    auto &s = settings.as_object();

    if (s[RSTRING_PTR(sname)].is_null()) {
        return json2rb(shState->config().raw.as_object()[RSTRING_PTR(sname)]);
    }

    return json2rb(s[RSTRING_PTR(sname)]);

}

RB_METHOD(mkxpSetJSONSetting) {
<<<<<<< HEAD
    RB_UNUSED_PARAM;

=======
    RB_UNUSED_PARAM
    
>>>>>>> 142f9db2
    VALUE sname, svalue;
    rb_scan_args(argc, argv, "2", &sname, &svalue);
    SafeStringValue(sname);

    auto settings = loadUserSettings();
    auto &s = settings.as_object();
    s[RSTRING_PTR(sname)] = rb2json(svalue);
    saveUserSettings(settings);

    return Qnil;
}

RB_METHOD(mkxpGetAllJSONSettings) {
<<<<<<< HEAD
    RB_UNUSED_PARAM;

=======
    RB_UNUSED_PARAM
    
>>>>>>> 142f9db2
    return json2rb(shState->config().raw);
}

static VALUE rgssMainCb(VALUE block) {
    rb_funcall2(block, rb_intern("call"), 0, 0);
    return Qnil;
}

static VALUE rgssMainRescue(VALUE arg, VALUE exc) {
    VALUE *excRet = (VALUE *)arg;

    *excRet = exc;

    return Qnil;
}

static void processReset() {
    shState->graphics().reset();
    shState->audio().reset();

    shState->rtData().rqReset.clear();
    shState->graphics().repaintWait(shState->rtData().rqResetFinish, false);
}

RB_METHOD(mriRgssMain) {
<<<<<<< HEAD
    RB_UNUSED_PARAM;

=======
    RB_UNUSED_PARAM
    
>>>>>>> 142f9db2
    while (true) {
        VALUE exc = Qnil;
#if RAPI_FULL < 270
        rb_rescue2((VALUE(*)(ANYARGS))rgssMainCb, rb_block_proc(),
                   (VALUE(*)(ANYARGS))rgssMainRescue, (VALUE)&exc, rb_eException,
                   (VALUE)0);
#else
        rb_rescue2(rgssMainCb, rb_block_proc(), rgssMainRescue, (VALUE)&exc,
                   rb_eException, (VALUE)0);
#endif

        if (NIL_P(exc))
            break;

        if (rb_obj_class(exc) == getRbData()->exc[Reset])
            processReset();
        else
            rb_exc_raise(exc);
    }

    return Qnil;
}

RB_METHOD(mriRgssStop) {
<<<<<<< HEAD
    RB_UNUSED_PARAM;

=======
    RB_UNUSED_PARAM
    
>>>>>>> 142f9db2
    while (true)
        shState->graphics().update();

    return Qnil;
}

RB_METHOD(_kernelCaller) {
<<<<<<< HEAD
    RB_UNUSED_PARAM;

=======
    RB_UNUSED_PARAM
    
>>>>>>> 142f9db2
    VALUE trace =
            rb_funcall2(rb_mKernel, rb_intern("_mkxp_kernel_caller_alias"), 0, 0);

    if (!RB_TYPE_P(trace, RUBY_T_ARRAY))
        return trace;

    long len = RARRAY_LEN(trace);

    if (len < 2)
        return trace;

    /* Remove useless "ruby:1:in 'eval'" */
    rb_ary_pop(trace);

    /* Also remove trace of this helper function */
    rb_ary_shift(trace);

    len -= 2;

    if (len == 0)
        return trace;

    /* RMXP does this, not sure if specific or 1.8 related */
    VALUE args[] = {rb_utf8_str_new_cstr(":in `<main>'"), rb_utf8_str_new_cstr("")};
    rb_funcall2(rb_ary_entry(trace, len - 1), rb_intern("gsub!"), 2, args);

    return trace;
}

#if RAPI_FULL > 187
static VALUE newStringUTF8(const char *string, long length) {
    return rb_enc_str_new(string, length, rb_utf8_encoding());
}
#else
#define newStringUTF8 rb_str_new
#endif

struct evalArg {
    VALUE string;
    VALUE filename;
};

static VALUE evalHelper(evalArg *arg) {
    VALUE argv[] = {arg->string, Qnil, arg->filename};
    return rb_funcall2(Qnil, rb_intern("eval"), ARRAY_SIZE(argv), argv);
}

static VALUE evalString(VALUE string, VALUE filename, int *state) {
    evalArg arg = {string, filename};
    return rb_protect((VALUE(*)(VALUE))evalHelper, (VALUE)&arg, state);
}

static void runCustomScript(const std::string &filename) {
    std::string scriptData;

    if (!readFileSDL(filename.c_str(), scriptData)) {
        showMsg(std::string("Unable to open '") + filename + "'");
        return;
    }

    evalString(newStringUTF8(scriptData.c_str(), scriptData.size()),
               newStringUTF8(filename.c_str(), filename.size()), NULL);
}

VALUE kernelLoadDataInt(const char *filename, bool rubyExc, bool raw);

struct BacktraceData {
    /* Maps: Ruby visible filename, To: Actual script name */
    BoostHash<std::string, std::string> scriptNames;
};

bool evalScript(VALUE string, const char *filename)
{
    int state;
    evalString(string, rb_utf8_str_new_cstr(filename), &state);
    if (state) return false;
    return true;
}


#define SCRIPT_SECTION_FMT (rgssVer >= 3 ? "{%04ld}" : "Section%03ld")

static void runRMXPScripts(BacktraceData &btData) {
    const Config &conf = shState->rtData().config;
    const std::string &scriptPack = conf.game.scripts;

    if (scriptPack.empty()) {
        showMsg("No script file has been specified. Check the game's INI and try again.");
        return;
    }

    if (!shState->fileSystem().exists(scriptPack.c_str())) {
        showMsg("Unable to load scripts from '" + scriptPack + "'");
        return;
    }

    VALUE scriptArray;

    /* We checked if Scripts.rxdata exists, but something might
     * still go wrong */
    try {
        scriptArray = kernelLoadDataInt(scriptPack.c_str(), false, false);
    } catch (const Exception &e) {
        showMsg(std::string("Failed to read script data: ") + e.msg);
        return;
    }

    if (!RB_TYPE_P(scriptArray, RUBY_T_ARRAY)) {
        showMsg("Failed to read script data");
        return;
    }

    rb_gv_set("$RGSS_SCRIPTS", scriptArray);

    long scriptCount = RARRAY_LEN(scriptArray);

    std::string decodeBuffer;
    decodeBuffer.resize(0x1000);

    for (long i = 0; i < scriptCount; ++i) {
        VALUE script = rb_ary_entry(scriptArray, i);

        if (!RB_TYPE_P(script, RUBY_T_ARRAY))
            continue;

        VALUE scriptName = rb_ary_entry(script, 1);
        VALUE scriptString = rb_ary_entry(script, 2);

        int result = Z_OK;
        unsigned long bufferLen;

        while (true) {
            unsigned char *bufferPtr = reinterpret_cast<unsigned char *>(
                    const_cast<char *>(decodeBuffer.c_str()));
            const unsigned char *sourcePtr =
                    reinterpret_cast<const unsigned char *>(RSTRING_PTR(scriptString));

            bufferLen = decodeBuffer.length();

            result = uncompress(bufferPtr, &bufferLen, sourcePtr,
                                RSTRING_LEN(scriptString));

            bufferPtr[bufferLen] = '\0';

            if (result != Z_BUF_ERROR)
                break;

            decodeBuffer.resize(decodeBuffer.size() * 2);
        }

        if (result != Z_OK) {
            static char buffer[256];
            snprintf(buffer, sizeof(buffer), "Error decoding script %ld: '%s'", i,
                     RSTRING_PTR(scriptName));

            showMsg(buffer);

            break;
        }

        rb_ary_store(script, 3, rb_utf8_str_new_cstr(decodeBuffer.c_str()));
    }

    /* Execute preloaded scripts */
    for (std::vector<std::string>::const_iterator i = conf.preloadScripts.begin();
         i != conf.preloadScripts.end(); ++i)
        runCustomScript(*i);

    VALUE exc = rb_gv_get("$!");
    if (exc != Qnil)
        return;

    while (true) {
        for (long i = 0; i < scriptCount; ++i) {
            VALUE script = rb_ary_entry(scriptArray, i);
            VALUE scriptDecoded = rb_ary_entry(script, 3);
            VALUE string =
                    newStringUTF8(RSTRING_PTR(scriptDecoded), RSTRING_LEN(scriptDecoded));

            VALUE fname;
            const char *scriptName = RSTRING_PTR(rb_ary_entry(script, 1));
            char buf[512];
            int len;

            if (conf.useScriptNames)
                len = snprintf(buf, sizeof(buf), "%03ld:%s", i, scriptName);
            else
                len = snprintf(buf, sizeof(buf), SCRIPT_SECTION_FMT, i);

            fname = newStringUTF8(buf, len);
            btData.scriptNames.insert(buf, scriptName);


            // if the script name starts with |s|, only execute
            // it if "s" is the same first letter as the platform
            // we're running on

            // |W| - Windows, |M| - Mac OS X, |L| - Linux

            // Adding a 'not' symbol means it WON'T run on that
            // platform (i.e. |!W| won't run on Windows)
            /*
             if (scriptName[0] == '|') {
             int len = strlen(scriptName);
             if (len > 2) {
             if (scriptName[1] == '!' && len > 3 &&
             scriptName[3] == scriptName[0]) {
             if (toupper(scriptName[2]) == platform[0])
             continue;
             }
             if (scriptName[2] == scriptName[0] &&
             toupper(scriptName[1]) != platform[0])
             continue;
             }
             }
             */

            int state;

            evalString(string, fname, &state);
            if (state)
                break;
        }

        VALUE exc = rb_gv_get("$!");
        if (rb_obj_class(exc) != getRbData()->exc[Reset])
            break;

        processReset();
    }
}

static void showExc(VALUE exc, const BacktraceData &btData) {
    VALUE bt = rb_funcall2(exc, rb_intern("backtrace"), 0, NULL);
    VALUE msg = rb_funcall2(exc, rb_intern("message"), 0, NULL);
    VALUE bt0 = rb_ary_entry(bt, 0);
    VALUE name = rb_class_path(rb_obj_class(exc));

    VALUE ds = rb_sprintf("%" PRIsVALUE ": %" PRIsVALUE " (%" PRIsVALUE ")",
#if RAPI_MAJOR >= 2
                          bt0, exc, name);
#else
    // Ruby 1.9's version of this function needs char*
    RSTRING_PTR(bt0), RSTRING_PTR(exc), RSTRING_PTR(name));
#endif
    /* omit "useless" last entry (from ruby:1:in `eval') */
    for (long i = 1, btlen = RARRAY_LEN(bt) - 1; i < btlen; ++i)
        rb_str_catf(ds, "\n\tfrom %" PRIsVALUE,
#if RAPI_MAJOR >= 2
                    rb_ary_entry(bt, i));
#else
    RSTRING_PTR(rb_ary_entry(bt, i)));
#endif
    Debug() << StringValueCStr(ds);

    char *s = RSTRING_PTR(bt0);

    char line[16];
    std::string file(512, '\0');

    char *p = s + strlen(s);
    char *e;

    while (p != s)
        if (*--p == ':')
            break;

    e = p;

    while (p != s)
        if (*--p == ':')
            break;

    /* s         p  e
     * SectionXXX:YY: in 'blabla' */

    *e = '\0';
    strncpy(line, *p ? p + 1 : p, sizeof(line));
    line[sizeof(line) - 1] = '\0';
    *e = ':';
    e = p;

    /* s         e
     * SectionXXX:YY: in 'blabla' */

    *e = '\0';
    strncpy(&file[0], s, file.size());
    *e = ':';

    /* Shrink to fit */
    file.resize(strlen(file.c_str()));
    file = btData.scriptNames.value(file, file);

    std::string ms(640, '\0');
    snprintf(&ms[0], ms.size(), "Script '%s' line %s: %s occured.\n\n%s",
             file.c_str(), line, RSTRING_PTR(name), RSTRING_PTR(msg));

    showMsg(ms);
}

static void mriBindingExecute() {
    // We don't need to start a Ruby interpreter when running as a gem
#ifndef MKXPZ_RUBY_GEM
    Config &conf = shState->rtData().config;

#if RAPI_MAJOR >= 2
    /* Normally only a ruby executable would do a sysinit,
     * but not doing it will lead to crashes due to closed
     * stdio streams on some platforms (eg. Windows) */
    int argc = 0;
    char **argv = 0;
    ruby_sysinit(&argc, &argv);

    RUBY_INIT_STACK;
    ruby_init();

    std::vector<const char*> rubyArgsC{"mkxp-z"};
    rubyArgsC.push_back("-e ");
    void *node;
    if (conf.jit.enabled) {
#if RAPI_FULL >= 310
        // Ruby v3.1.0 renamed the --jit options to --mjit.
        std::string verboseLevel("--mjit-verbose=");
        std::string maxCache("--mjit-max-cache=");
        std::string minCalls("--mjit-min-calls=");
        rubyArgsC.push_back("--mjit");
#else
        std::string verboseLevel("--jit-verbose=");
        std::string maxCache("--jit-max-cache=");
        std::string minCalls("--jit-min-calls=");
        rubyArgsC.push_back("--jit");
#endif
        verboseLevel += std::to_string(conf.jit.verboseLevel);
        maxCache += std::to_string(conf.jit.maxCache);
        minCalls += std::to_string(conf.jit.minCalls);

        rubyArgsC.push_back(verboseLevel.c_str());
        rubyArgsC.push_back(maxCache.c_str());
        rubyArgsC.push_back(minCalls.c_str());
        node = ruby_options(rubyArgsC.size(), const_cast<char**>(rubyArgsC.data()));
    } else if (conf.yjit.enabled) {
        rubyArgsC.push_back("--yjit");
        // TODO: Maybe support --yjit-exec-mem-size, --yjit-call-threshold
        node = ruby_options(rubyArgsC.size(), const_cast<char**>(rubyArgsC.data()));
    } else {
        node = ruby_options(rubyArgsC.size(), const_cast<char**>(rubyArgsC.data()));
    }

    int state;
    bool valid = ruby_executable_node(node, &state);
    if (valid)
        state = ruby_exec_node(node);
    if (state || !valid) {
        // The message is formatted for and automatically spits
        // out to the terminal, so let's leave it that way for now
        /*
         VALUE exc = rb_errinfo();
         #if RAPI_FULL >= 250
         VALUE msg = rb_funcall(exc, rb_intern("full_message"), 0);
         #else
         VALUE msg = rb_funcall(exc, rb_intern("message"), 0);
         #endif
         */
        showMsg("An error occurred while initializing Ruby. (Invalid JIT settings?)");
        ruby_cleanup(state);
        shState->rtData().rqTermAck.set();
        return;
    }
    rb_enc_set_default_internal(rb_enc_from_encoding(rb_utf8_encoding()));
    rb_enc_set_default_external(rb_enc_from_encoding(rb_utf8_encoding()));
#else
    ruby_init();
    rb_eval_string("$KCODE='U'");
#ifdef __WIN32__
    if (!conf.winConsole) {
        VALUE iostr = rb_str_new2("NUL");
        // Sysinit isn't a thing yet, so send io to /dev/null instead
        rb_funcall(rb_gv_get("$stderr"), rb_intern("reopen"), 1, iostr);
        rb_funcall(rb_gv_get("$stdout"), rb_intern("reopen"), 1, iostr);
    }
#endif
#endif

    VALUE rbArgv = rb_get_argv();
    for (const auto &str : conf.launchArgs)
        rb_ary_push(rbArgv, rb_utf8_str_new_cstr(str.c_str()));

    // Duplicates get pushed for some reason
    rb_funcall(rbArgv, rb_intern("uniq!"), 0);

    VALUE lpaths = rb_gv_get(":");
    rb_ary_clear(lpaths);

#if defined(MKXPZ_BUILD_XCODE) && RAPI_MAJOR >= 2
    std::string resPath = mkxp_fs::getResourcePath();
    resPath += "/Ruby/" + std::to_string(RAPI_MAJOR) + "." + std::to_string(RAPI_MINOR) + ".0";
    rb_ary_push(lpaths, rb_str_new(resPath.c_str(), resPath.size()));
#endif

    if (!conf.rubyLoadpaths.empty()) {
        /* Setup custom load paths */
        for (size_t i = 0; i < conf.rubyLoadpaths.size(); ++i) {
            std::string &path = conf.rubyLoadpaths[i];

            VALUE pathv = rb_str_new(path.c_str(), path.size());
            rb_ary_push(lpaths, pathv);
        }
    }
#ifndef WORKDIR_CURRENT
    else {
        rb_ary_push(lpaths, rb_utf8_str_new_cstr(mkxp_fs::getCurrentDirectory().c_str()));
    }
#endif
#endif

    RbData rbData;
    shState->setBindingData(&rbData);
    BacktraceData btData;

    mriBindingInit();

#ifndef MKXPZ_RUBY_GEM
    std::string &customScript = conf.customScript;
    if (!customScript.empty())
        runCustomScript(customScript);
    else
        runRMXPScripts(btData);

#if RAPI_FULL > 187
    VALUE exc = rb_errinfo();
#else
    VALUE exc = rb_gv_get("$!");
#endif
    if (!NIL_P(exc) && !rb_obj_is_kind_of(exc, rb_eSystemExit))
        showExc(exc, btData);

    ruby_cleanup(0);

    shState->rtData().rqTermAck.set();
#endif
}

static void mriBindingTerminate() { rb_raise(rb_eSystemExit, " "); }

static void mriBindingReset() { rb_raise(getRbData()->exc[Reset], " "); }<|MERGE_RESOLUTION|>--- conflicted
+++ resolved
@@ -323,26 +323,16 @@
 
 
 RB_METHOD(mriPrint) {
-<<<<<<< HEAD
-    RB_UNUSED_PARAM;
-
-=======
-    RB_UNUSED_PARAM
-    
->>>>>>> 142f9db2
+    RB_UNUSED_PARAM
+    
     printP(argc, argv, "to_s", "");
 
     return Qnil;
 }
 
 RB_METHOD(mriP) {
-<<<<<<< HEAD
-    RB_UNUSED_PARAM;
-
-=======
-    RB_UNUSED_PARAM
-    
->>>>>>> 142f9db2
+    RB_UNUSED_PARAM
+    
     printP(argc, argv, "inspect", "\n");
 
     return Qnil;
@@ -354,13 +344,8 @@
 }
 
 RB_METHOD(mkxpDataDirectory) {
-<<<<<<< HEAD
-    RB_UNUSED_PARAM;
-
-=======
-    RB_UNUSED_PARAM
-    
->>>>>>> 142f9db2
+    RB_UNUSED_PARAM
+    
     const std::string &path = shState->config().customDataPath;
     const char *s = path.empty() ? "." : path.c_str();
 
@@ -371,13 +356,8 @@
 }
 
 RB_METHOD(mkxpSetTitle) {
-<<<<<<< HEAD
-    RB_UNUSED_PARAM;
-
-=======
-    RB_UNUSED_PARAM
-    
->>>>>>> 142f9db2
+    RB_UNUSED_PARAM
+    
     VALUE s;
     rb_scan_args(argc, argv, "1", &s);
     SafeStringValue(s);
@@ -387,26 +367,16 @@
 }
 
 RB_METHOD(mkxpGetTitle) {
-<<<<<<< HEAD
-    RB_UNUSED_PARAM;
-
-=======
-    RB_UNUSED_PARAM
-    
->>>>>>> 142f9db2
+    RB_UNUSED_PARAM
+    
     rb_check_argc(argc, 0);
 
     return rb_utf8_str_new_cstr(SDL_GetWindowTitle(shState->sdlWindow()));
 }
 
 RB_METHOD(mkxpDesensitize) {
-<<<<<<< HEAD
-    RB_UNUSED_PARAM;
-
-=======
-    RB_UNUSED_PARAM
-    
->>>>>>> 142f9db2
+    RB_UNUSED_PARAM
+    
     VALUE filename;
     rb_scan_args(argc, argv, "1", &filename);
     SafeStringValue(filename);
@@ -416,13 +386,8 @@
 }
 
 RB_METHOD(mkxpPuts) {
-<<<<<<< HEAD
-    RB_UNUSED_PARAM;
-
-=======
-    RB_UNUSED_PARAM
-    
->>>>>>> 142f9db2
+    RB_UNUSED_PARAM
+    
     const char *str;
     rb_get_args(argc, argv, "z", &str RB_ARG_END);
 
@@ -432,13 +397,8 @@
 }
 
 RB_METHOD(mkxpPlatform) {
-<<<<<<< HEAD
-    RB_UNUSED_PARAM;
-
-=======
-    RB_UNUSED_PARAM
-    
->>>>>>> 142f9db2
+    RB_UNUSED_PARAM
+    
 #if MKXPZ_PLATFORM == MKXPZ_PLATFORM_MACOS
     std::string platform("macOS");
 
@@ -467,46 +427,26 @@
 }
 
 RB_METHOD(mkxpIsMacHost) {
-<<<<<<< HEAD
-    RB_UNUSED_PARAM;
-
-=======
-    RB_UNUSED_PARAM
-    
->>>>>>> 142f9db2
+    RB_UNUSED_PARAM
+    
     return rb_bool_new(MKXPZ_PLATFORM == MKXPZ_PLATFORM_MACOS);
 }
 
 RB_METHOD(mkxpIsUsingRosetta) {
-<<<<<<< HEAD
-    RB_UNUSED_PARAM;
-
-=======
-    RB_UNUSED_PARAM
-    
->>>>>>> 142f9db2
+    RB_UNUSED_PARAM
+    
     return rb_bool_new(mkxp_sys::isRosetta());
 }
 
 RB_METHOD(mkxpIsLinuxHost) {
-<<<<<<< HEAD
-    RB_UNUSED_PARAM;
-
-=======
-    RB_UNUSED_PARAM
-    
->>>>>>> 142f9db2
+    RB_UNUSED_PARAM
+    
     return rb_bool_new(MKXPZ_PLATFORM == MKXPZ_PLATFORM_LINUX);
 }
 
 RB_METHOD(mkxpIsWindowsHost) {
-<<<<<<< HEAD
-    RB_UNUSED_PARAM;
-
-=======
-    RB_UNUSED_PARAM
-    
->>>>>>> 142f9db2
+    RB_UNUSED_PARAM
+    
     return rb_bool_new(MKXPZ_PLATFORM == MKXPZ_PLATFORM_WINDOWS);
 }
 
@@ -531,24 +471,14 @@
 }
 
 RB_METHOD(mkxpUserLanguage) {
-<<<<<<< HEAD
-    RB_UNUSED_PARAM;
-
-=======
-    RB_UNUSED_PARAM
-    
->>>>>>> 142f9db2
+    RB_UNUSED_PARAM
+    
     return rb_utf8_str_new_cstr(mkxp_sys::getSystemLanguage().c_str());
 }
 
 RB_METHOD(mkxpUserName) {
-<<<<<<< HEAD
-    RB_UNUSED_PARAM;
-
-=======
-    RB_UNUSED_PARAM
-    
->>>>>>> 142f9db2
+    RB_UNUSED_PARAM
+    
     // Using the Windows API isn't working with usernames that involve Unicode
     // characters for some dumb reason
 #ifdef __WIN32__
@@ -560,24 +490,14 @@
 }
 
 RB_METHOD(mkxpGameTitle) {
-<<<<<<< HEAD
-    RB_UNUSED_PARAM;
-
-=======
-    RB_UNUSED_PARAM
-    
->>>>>>> 142f9db2
+    RB_UNUSED_PARAM
+    
     return rb_utf8_str_new_cstr(shState->config().game.title.c_str());
 }
 
 RB_METHOD(mkxpPowerState) {
-<<<<<<< HEAD
-    RB_UNUSED_PARAM;
-
-=======
-    RB_UNUSED_PARAM
-    
->>>>>>> 142f9db2
+    RB_UNUSED_PARAM
+    
     int secs, pct;
     SDL_PowerState ps = SDL_GetPowerInfo(&secs, &pct);
 
@@ -596,60 +516,35 @@
 }
 
 RB_METHOD(mkxpSettingsMenu) {
-<<<<<<< HEAD
-    RB_UNUSED_PARAM;
-
-=======
-    RB_UNUSED_PARAM
-    
->>>>>>> 142f9db2
+    RB_UNUSED_PARAM
+    
     shState->eThread().requestSettingsMenu();
 
     return Qnil;
 }
 
 RB_METHOD(mkxpCpuCount) {
-<<<<<<< HEAD
-    RB_UNUSED_PARAM;
-
-=======
-    RB_UNUSED_PARAM
-    
->>>>>>> 142f9db2
+    RB_UNUSED_PARAM
+    
     return INT2NUM(SDL_GetCPUCount());
 }
 
 RB_METHOD(mkxpSystemMemory) {
-<<<<<<< HEAD
-    RB_UNUSED_PARAM;
-
-=======
-    RB_UNUSED_PARAM
-    
->>>>>>> 142f9db2
+    RB_UNUSED_PARAM
+    
     return INT2NUM(SDL_GetSystemRAM());
 }
 
 RB_METHOD(mkxpReloadPathCache) {
-<<<<<<< HEAD
-    RB_UNUSED_PARAM;
-
-=======
-    RB_UNUSED_PARAM
-    
->>>>>>> 142f9db2
+    RB_UNUSED_PARAM
+    
     shState->fileSystem().reloadPathCache();
     return Qnil;
 }
 
 RB_METHOD(mkxpAddPath) {
-<<<<<<< HEAD
-    RB_UNUSED_PARAM;
-
-=======
-    RB_UNUSED_PARAM
-    
->>>>>>> 142f9db2
+    RB_UNUSED_PARAM
+    
     VALUE path, mountpoint, reload;
     rb_scan_args(argc, argv, "12", &path, &mountpoint, &reload);
     SafeStringValue(path);
@@ -670,13 +565,8 @@
 }
 
 RB_METHOD(mkxpRemovePath) {
-<<<<<<< HEAD
-    RB_UNUSED_PARAM;
-
-=======
-    RB_UNUSED_PARAM
-    
->>>>>>> 142f9db2
+    RB_UNUSED_PARAM
+    
     VALUE path, reload;
     rb_scan_args(argc, argv, "11", &path, &reload);
     SafeStringValue(path);
@@ -694,13 +584,8 @@
 }
 
 RB_METHOD(mkxpFileExists) {
-<<<<<<< HEAD
-    RB_UNUSED_PARAM;
-
-=======
-    RB_UNUSED_PARAM
-    
->>>>>>> 142f9db2
+    RB_UNUSED_PARAM
+    
     VALUE path;
     rb_scan_args(argc, argv, "1", &path);
     SafeStringValue(path);
@@ -711,13 +596,8 @@
 }
 
 RB_METHOD(mkxpSetDefaultFontFamily) {
-<<<<<<< HEAD
-    RB_UNUSED_PARAM;
-
-=======
-    RB_UNUSED_PARAM
-    
->>>>>>> 142f9db2
+    RB_UNUSED_PARAM
+    
     VALUE familyV;
     rb_scan_args(argc, argv, "1", &familyV);
     SafeStringValue(familyV);
@@ -729,13 +609,8 @@
 }
 
 RB_METHOD(mkxpStringToUTF8) {
-<<<<<<< HEAD
-    RB_UNUSED_PARAM;
-
-=======
-    RB_UNUSED_PARAM
-    
->>>>>>> 142f9db2
+    RB_UNUSED_PARAM
+    
     rb_check_argc(argc, 0);
 
     std::string ret(RSTRING_PTR(self), RSTRING_LEN(self));
@@ -745,13 +620,8 @@
 }
 
 RB_METHOD(mkxpStringToUTF8Bang) {
-<<<<<<< HEAD
-    RB_UNUSED_PARAM;
-
-=======
-    RB_UNUSED_PARAM
-    
->>>>>>> 142f9db2
+    RB_UNUSED_PARAM
+    
     rb_check_argc(argc, 0);
 
     std::string ret(RSTRING_PTR(self), RSTRING_LEN(self));
@@ -779,13 +649,8 @@
 #endif
 
 RB_METHOD(mkxpLaunch) {
-<<<<<<< HEAD
-    RB_UNUSED_PARAM;
-
-=======
-    RB_UNUSED_PARAM
-    
->>>>>>> 142f9db2
+    RB_UNUSED_PARAM
+    
     VALUE cmdname, args;
 
     rb_scan_args(argc, argv, "11", &cmdname, &args);
@@ -847,13 +712,8 @@
 }
 
 RB_METHOD(mkxpGetJSONSetting) {
-<<<<<<< HEAD
-    RB_UNUSED_PARAM;
-
-=======
-    RB_UNUSED_PARAM
-    
->>>>>>> 142f9db2
+    RB_UNUSED_PARAM
+    
     VALUE sname;
     rb_scan_args(argc, argv, "1", &sname);
     SafeStringValue(sname);
@@ -870,13 +730,8 @@
 }
 
 RB_METHOD(mkxpSetJSONSetting) {
-<<<<<<< HEAD
-    RB_UNUSED_PARAM;
-
-=======
-    RB_UNUSED_PARAM
-    
->>>>>>> 142f9db2
+    RB_UNUSED_PARAM
+    
     VALUE sname, svalue;
     rb_scan_args(argc, argv, "2", &sname, &svalue);
     SafeStringValue(sname);
@@ -890,13 +745,8 @@
 }
 
 RB_METHOD(mkxpGetAllJSONSettings) {
-<<<<<<< HEAD
-    RB_UNUSED_PARAM;
-
-=======
-    RB_UNUSED_PARAM
-    
->>>>>>> 142f9db2
+    RB_UNUSED_PARAM
+    
     return json2rb(shState->config().raw);
 }
 
@@ -922,13 +772,8 @@
 }
 
 RB_METHOD(mriRgssMain) {
-<<<<<<< HEAD
-    RB_UNUSED_PARAM;
-
-=======
-    RB_UNUSED_PARAM
-    
->>>>>>> 142f9db2
+    RB_UNUSED_PARAM
+    
     while (true) {
         VALUE exc = Qnil;
 #if RAPI_FULL < 270
@@ -953,13 +798,8 @@
 }
 
 RB_METHOD(mriRgssStop) {
-<<<<<<< HEAD
-    RB_UNUSED_PARAM;
-
-=======
-    RB_UNUSED_PARAM
-    
->>>>>>> 142f9db2
+    RB_UNUSED_PARAM
+    
     while (true)
         shState->graphics().update();
 
@@ -967,13 +807,8 @@
 }
 
 RB_METHOD(_kernelCaller) {
-<<<<<<< HEAD
-    RB_UNUSED_PARAM;
-
-=======
-    RB_UNUSED_PARAM
-    
->>>>>>> 142f9db2
+    RB_UNUSED_PARAM
+    
     VALUE trace =
             rb_funcall2(rb_mKernel, rb_intern("_mkxp_kernel_caller_alias"), 0, 0);
 
