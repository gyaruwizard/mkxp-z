/*
** main.cpp
**
** This file is part of mkxp.
**
** Copyright (C) 2013 - 2021 Amaryllis Kulla <ancurio@mapleshrine.eu>
**
** mkxp is free software: you can redistribute it and/or modify
** it under the terms of the GNU General Public License as published by
** the Free Software Foundation, either version 2 of the License, or
** (at your option) any later version.
**
** mkxp is distributed in the hope that it will be useful,
** but WITHOUT ANY WARRANTY; without even the implied warranty of
** MERCHANTABILITY or FITNESS FOR A PARTICULAR PURPOSE.  See the
** GNU General Public License for more details.
**
** You should have received a copy of the GNU General Public License
** along with mkxp.  If not, see <http://www.gnu.org/licenses/>.
*/

#ifndef MKXPZ_BUILD_XCODE
#include "icon.png.xxd"
#endif

#include <alc.h>

#include <SDL.h>
#include <SDL_image.h>

#include <assert.h>
#include <string>
#include <regex>
#include <string_view>
#include <array>

#ifdef MKXPZ_RUBY_GEM
#include "rgssthreadmanager.h"
#endif

#include "binding.h"
#include "sharedstate.h"
#include "eventthread.h"
#include "util/debugwriter.h"
#include "util/exception.h"
#include "display/gl/gl-fun.h"

#include "core.h"
#include "image.h"
#include "ttf.h"
#include "sound.h"

#include "filesystem/filesystem.h"

#include "system/system.h"

#if defined(__WIN32__)

#include "resource.h"
<<<<<<< HEAD
=======
#include <winsock2.h>
>>>>>>> 142f9db2
#include "winsock_wrapper.h"
#include "util/win-consoleutils.h"

// Try to work around buggy GL drivers that tend to be in Optimus laptops
// by forcing MKXP to use the dedicated card instead of the integrated one
#include <windows.h>

extern "C" {
__declspec(dllexport) DWORD NvOptimusEnablement = 0x00000001;
__declspec(dllexport) int AmdPowerXpressRequestHighPerformance = 1;
}
#endif

#ifdef MKXPZ_STEAM
#include "steamshimwrapper.h"
#endif

#ifdef MKXPZ_BUILD_XCODE
#include <Availability.h>
#include "TouchBar.h"
#if !defined(__MAC_10_15) || __MAC_OS_X_VERSION_MAX_ALLOWED < __MAC_10_15
#define MKXPZ_INIT_GL_LATER
#endif
#endif

#ifndef MKXPZ_INIT_GL_LATER
#define GLINIT_SHOWERROR(s) showInitError(s)
#else
#define GLINIT_SHOWERROR(s) rgssThreadError(threadData, s)
#endif

#ifdef MKXPZ_RUBY_GEM
RgssThreadManager RgssThreadManager::instance;
#endif

static void rgssThreadError(RGSSThreadData *rtData, std::string_view msg);

static void showInitError(const std::string &msg);

static inline const char *glGetStringInt(GLenum name) {
    return (const char *)gl.GetString(name);
}

static void printGLInfo() {
    const std::string renderer(glGetStringInt(GL_RENDERER));
    const std::string version(glGetStringInt(GL_VERSION));
    std::regex rgx("ANGLE \\((.+), ANGLE Metal Renderer: (.+), Version (.+)\\)");

    if (std::smatch matches; std::regex_search(renderer, matches, rgx)) {

        Debug() << "Backend           :" << "Metal";
        Debug() << "Metal Device      :" << matches[2] << "(" + matches[1].str() + ")";
        Debug() << "Renderer Version  :" << matches[3].str();

        if (std::smatch vmatches; std::regex_search(version, vmatches, std::regex("\\(ANGLE (.+) git hash: .+\\)"))) {
            Debug() << "ANGLE Version     :" << vmatches[1].str();
        }
        return;
    }

    Debug() << "Backend      :" << "OpenGL";
    Debug() << "GL Vendor    :" << glGetStringInt(GL_VENDOR);
    Debug() << "GL Renderer  :" << renderer;
    Debug() << "GL Version   :" << version;
    Debug() << "GLSL Version :" << glGetStringInt(GL_SHADING_LANGUAGE_VERSION);
}

static SDL_GLContext initGL(SDL_Window *win, const Config &conf,
                            RGSSThreadData *threadData);

<<<<<<< HEAD
#ifdef MKXPZ_RUBY_GEM
std::unique_ptr<ALCcontext, void (*)(ALCcontext *)> startRgssThread(RGSSThreadData *threadData) {
    RgssThreadManager::getInstance().lockRgssThread();
#else
    int rgssThreadFun(void *userdata) {
        RGSSThreadData *threadData = static_cast<RGSSThreadData *>(userdata);
#endif

#ifdef MKXPZ_INIT_GL_LATER
    threadData->glContext =
            initGL(threadData->window, threadData->config, threadData);
    if (!threadData->glContext) {
#ifdef MKXPZ_RUBY_GEM
        RgssThreadManager::getInstance().unlockRgssThread();
        throw std::system_error(std::error_code(), "RGSS failed to initialize!");
#else
        return 0;
#endif
    }
#else
    SDL_GL_MakeCurrent(threadData->window, threadData->glContext);
#endif

  /* Setup AL context */
  std::unique_ptr<ALCcontext, void (*)(ALCcontext *)> alcCtx(alcCreateContext(threadData->alcDev, nullptr),
=======
int rgssThreadFun(void *userdata) {
    auto *threadData = static_cast<RGSSThreadData *>(userdata);

#ifdef MKXPZ_INIT_GL_LATER
  threadData->glContext.reset(initGL(threadData->window, threadData->config, threadData));
  if (!threadData->glContext)
    return 0;
#else
  SDL_GL_MakeCurrent(threadData->window, threadData->glContext.get());
#endif

  /* Setup AL context */
  std::unique_ptr<ALCcontext, void (*)(ALCcontext *)> alcCtx(alcCreateContext(threadData->alcDev, 0),
>>>>>>> 142f9db2
                                                             &alcDestroyContext);

    if (!alcCtx)
        Debug() << "Error creating OpenAL context";

    alcMakeContextCurrent(alcCtx.get());

  try {
    SharedState::initInstance(threadData);
  } catch (const Exception &exc) {
    rgssThreadError(threadData, exc.msg);


#ifdef MKXPZ_RUBY_GEM
        RgssThreadManager::getInstance().unlockRgssThread();
        throw std::system_error(std::error_code(), "RGSS failed to initialize!");
#else
        return 0;
#endif
    }

    /* Start script execution */
    scriptBinding->execute();

#ifdef MKXPZ_RUBY_GEM
    return alcCtx;
}

int killRgssThread(RGSSThreadData *threadData) {
        Debug() << "RGSS shutting down!";
#endif
    threadData->rqTermAck.set();
    threadData->ethread->requestTerminate();

    SharedState::finiInstance();

#ifdef MKXPZ_RUBY_GEM
    RgssThreadManager::getInstance().unlockRgssThread();
#endif

  return 0;
}

static void printRgssVersion(int ver) {
    const std::array<std::string_view, 4> makers = {"", "XP", "VX", "VX Ace"};

    std::vector<char> buf(128);
    snprintf(buf.data(), buf.size(), "RGSS version %d (RPG Maker %s)", ver,
             makers[ver].data());

    Debug() << buf.data();
}

static void rgssThreadError(RGSSThreadData *rtData, std::string_view msg) {
    rtData->rgssErrorMsg = msg;
    rtData->ethread->requestTerminate();
    rtData->rqTermAck.set();

#ifdef MKXPZ_RUBY_GEM
    Debug() << msg.data();
#endif
}

static void showInitError(const std::string &msg) {
    Debug() << msg;
#ifndef MKXPZ_RUBY_GEM
    SDL_ShowSimpleMessageBox(SDL_MESSAGEBOX_ERROR, "mkxp-z", msg.c_str(), nullptr);
#endif
}

static void setupWindowIcon(const Config &conf, SDL_Window *win) {
    SDL_RWops *iconSrc;

    if (conf.iconPath.empty())
#ifndef MKXPZ_BUILD_XCODE
        iconSrc = SDL_RWFromConstMem(___assets_icon_png, ___assets_icon_png_len);
#else
        iconSrc = SDL_RWFromFile(mkxp_fs::getPathForAsset("icon", "png").c_str(), "rb");
#endif
    else
        iconSrc = SDL_RWFromFile(conf.iconPath.c_str(), "rb");

    SDL_Surface *iconImg = IMG_Load_RW(iconSrc, SDL_TRUE);

    if (iconImg) {
        SDL_SetWindowIcon(win, iconImg);
        SDL_FreeSurface(iconImg);
    }
}

#ifdef MKXPZ_RUBY_GEM
int startGameWindow(int argc, char *argv[], bool showWindow) {
#else
int main(int argc, char *argv[]) {
#endif
    SDL_SetHint(SDL_HINT_VIDEO_MINIMIZE_ON_FOCUS_LOSS, "0");
    SDL_SetHint(SDL_HINT_ACCELEROMETER_AS_JOYSTICK, "0");

#ifdef GLES2_HEADER
    SDL_SetHint(SDL_HINT_OPENGL_ES_DRIVER, "1");
#endif

    /* initialize SDL first */
    SDL2::Core sdl(SDL_INIT_VIDEO | SDL_INIT_GAMECONTROLLER);
    if (!sdl.startedSuccessfully()) {
      showInitError(sdl.getErrorMessage());
      return 0;
    }

    if (!EventThread::allocUserEvents()) {
        showInitError("Error allocating SDL user events");
        return 0;
    }

#ifndef WORKDIR_CURRENT
    std::array<char, 512> dataDir;
#if defined(__linux__)
    char *tmp{};
    tmp = getenv("SRCDIR");
    if (tmp) {
      strncpy(dataDir.data(), tmp, dataDir.size());
    }
#endif
    if (!dataDir[0]) {
        strncpy(dataDir.data(), mkxp_fs::getDefaultGameRoot().c_str(), dataDir.size());
    }
    mkxp_fs::setCurrentDirectory(dataDir.data());
#endif

    /* now we load the config */
    Config conf;
    conf.read(argc, argv);

#if defined(__WIN32__)
    // Create a debug console in debug mode
    if (conf.winConsole) {
        if (setupWindowsConsole()) {
            reopenWindowsStreams();
        } else {
            std::array<char, 200> buf;
            snprintf(buf.data(), buf.size(), "Error allocating console: %lu",
                     GetLastError());
            showInitError(std::string(buf.data()));
        }
    }
#endif

#ifdef MKXPZ_STEAM
    SteamshimWrapper steam;
    if (!steam.startedSuccessfully()) {
      showInitError(steam.getErrorMessage());
      return 0;
    }
#endif

    if (conf.windowTitle.empty())
        conf.windowTitle = conf.game.title;

    assert(conf.rgssVersion >= 1 && conf.rgssVersion <= 3);
    printRgssVersion(conf.rgssVersion);

    SDL2::Image image(IMG_INIT_PNG | IMG_INIT_JPG);
    if (!image.startedSuccessfully()) {
      showInitError(image.getErrorMessage());
      return 0;
    }

    SDL2::TTF ttf;
    if (!ttf.startedSuccessfully()) {
      showInitError(ttf.getErrorMessage());
      return 0;
    }

    SDL2::Sound sound;
    if (!sound.startedSuccessfully()) {
      showInitError(sound.getErrorMessage());
      return 0;
    }

#if defined(__WIN32__)
    WinSock winSock;
    if (!winSock.startedSuccessfully()) {
      showInitError(winSock.getErrorMessage()); // Not an error worth ending the program over
    }
#endif

    std::unique_ptr<SDL_Window, void(*)(SDL_Window*)> win(nullptr, &SDL_DestroyWindow);
    Uint32 winFlags = SDL_WINDOW_OPENGL | SDL_WINDOW_INPUT_FOCUS | SDL_WINDOW_ALLOW_HIGHDPI;

    if (conf.winResizable)
        winFlags |= SDL_WINDOW_RESIZABLE;
    if (conf.fullscreen)
        winFlags |= SDL_WINDOW_FULLSCREEN_DESKTOP;
#ifdef MKXPZ_RUBY_GEM
    if (!showWindow)
        winFlags |= SDL_WINDOW_HIDDEN;
#endif

#ifdef GLES2_HEADER
    SDL_GL_SetAttribute(SDL_GL_CONTEXT_PROFILE_MASK, SDL_GL_CONTEXT_PROFILE_ES);
  SDL_GL_SetAttribute(SDL_GL_CONTEXT_MAJOR_VERSION, 2);
  SDL_GL_SetAttribute(SDL_GL_CONTEXT_MINOR_VERSION, 0);

    // LoadLibrary properly initializes EGL, it won't work otherwise.
    // Doesn't completely do it though, needs a small patch to SDL
#ifdef MKXPZ_BUILD_XCODE
    SDL_setenv("ANGLE_DEFAULT_PLATFORM", (conf.preferMetalRenderer) ? "metal" : "opengl", true);
    SDL_GL_LoadLibrary("@rpath/libEGL.dylib");
#endif
#endif

    win.reset(SDL_CreateWindow(conf.windowTitle.c_str(), SDL_WINDOWPOS_UNDEFINED,
                           SDL_WINDOWPOS_UNDEFINED, conf.defScreenW,
                           conf.defScreenH, winFlags));

    if (!win) {
      showInitError(std::string("Error creating window: ") + SDL_GetError());
      return 0;
    }

#ifdef MKXPZ_BUILD_XCODE
    {
        std::string downloadsPath = "/Users/" + mkxp_sys::getUserName() + "/Downloads";

        if (mkxp_fs::getCurrentDirectory().find(downloadsPath) == 0) {
            showInitError(conf.game.title +
                          " cannot run from the Downloads directory.\n\n" +
                          "Please move the application to the Applications folder (or anywhere else) " +
                          "and try again.");
            return 0;
        }
    }
#endif

#if defined(MKXPZ_BUILD_XCODE)
    #define DEBUG_FSELECT_MSG "Select the folder from which to load game files. This is the folder containing the game's INI."
#define DEBUG_FSELECT_PROMPT "Load Game"
    if (conf.manualFolderSelect) {
        std::string dataDirStr = mkxp_fs::selectPath(win, DEBUG_FSELECT_MSG, DEBUG_FSELECT_PROMPT);
        if (!dataDirStr.empty()) {
            conf.gameFolder = dataDirStr;
            mkxp_fs::setCurrentDirectory(dataDirStr.c_str());
            Debug() << "Current directory set to" << dataDirStr;
            conf.read(argc, argv);
            conf.readGameINI();
        }
    }
#endif

#ifndef MKXPZ_RUBY_GEM
    /* OSX and Windows have their own native ways of
     * dealing with icons; don't interfere with them */
#ifdef __LINUX__
    setupWindowIcon(conf, win.get());
#else
    (void) setupWindowIcon;
#endif
#endif

    std::unique_ptr<ALCdevice, ALCboolean(*)(ALCdevice*)> alcDev(alcOpenDevice("null"), &alcCloseDevice);

    if (!alcDev)
      Debug() << "Could not detect an available audio device.";

    SDL_DisplayMode mode;
    SDL_GetDisplayMode(0, 0, &mode);

    /* Can't sync to display refresh rate if its value is unknown */
    if (!mode.refresh_rate)
        conf.syncToRefreshrate = false;

    EventThread eventThread;

#ifndef MKXPZ_INIT_GL_LATER
    SDL_GLContext glCtx = initGL(win, conf, 0);
#else
    SDL_GLContext glCtx = nullptr;
#endif

    RGSSThreadData rtData(&eventThread, argv[0], win.get(), alcDev.get(), mode.refresh_rate,
                          mkxp_sys::getScalingFactor(), conf, glCtx);

    int winW;
    int winH;
    SDL_GetWindowSize(win.get(), &winW, &winH);
    rtData.windowSizeMsg.post(Vec2i(winW, winH));

    int drwW;
    int drwH;
    SDL_GL_GetDrawableSize(win.get(), &drwW, &drwH);
    rtData.drawableSizeMsg.post(Vec2i(drwW, drwH));

    /* Load and post key bindings */
    rtData.bindingUpdateMsg.post(loadBindings(conf));

#ifdef MKXPZ_BUILD_XCODE
    // Create Touch Bar
    initTouchBar(win.get(), conf);
#endif

#ifdef MKXPZ_RUBY_GEM
    /* Yield the thread so the interpreter thread can start the RGSS stuff */
    RgssThreadManager::getInstance().setThreadData(&rtData);
    std::this_thread::yield();
#else
    /* Start RGSS thread */
    SDL_Thread *rgssThread = SDL_CreateThread(rgssThreadFun, "rgss", &rtData);
#endif

    /* Start event processing */
    eventThread.process(rtData);

    /* Request RGSS thread to stop */
    rtData.rqTerm.set();

    /* Wait for RGSS thread response */
    for (int i = 0; i < 1000; ++i) {
        /* We can stop waiting when the request was ack'd */
        if (rtData.rqTermAck) {
            Debug() << "RGSS thread ack'd request after" << i * 10 << "ms";
            break;
        }

        /* Give RGSS thread some time to respond */
        SDL_Delay(10);
    }

#ifdef MKXPZ_RUBY_GEM
    std::scoped_lock lockRgssThread(RgssThreadManager::getInstance().getThreadMutex());
#else
    /* If RGSS thread ack'd request, wait for it to shutdown,
     * otherwise abandon hope and just end the process as is. */
    if (rtData.rqTermAck)
      SDL_WaitThread(rgssThread, nullptr);
    else
      SDL_ShowSimpleMessageBox(
          SDL_MESSAGEBOX_ERROR, conf.game.title.c_str(),
          std::string("The RGSS script seems to be stuck. "+conf.game.title+" will now force quit.").c_str(),
          win.get());
#endif

    if (!rtData.rgssErrorMsg.empty()) {
      Debug() << rtData.rgssErrorMsg;
      SDL_ShowSimpleMessageBox(SDL_MESSAGEBOX_ERROR, conf.game.title.c_str(),
                               rtData.rgssErrorMsg.c_str(), win.get());
    }

<<<<<<< HEAD
    if (rtData.glContext)
        SDL_GL_DeleteContext(rtData.glContext);

=======
>>>>>>> 142f9db2
    /* Clean up any remainin events */
    eventThread.cleanup();

    Debug() << "Shutting down.";
    return 0;
}

static SDL_GLContext initGL(SDL_Window *win, const Config &conf,
                            RGSSThreadData *threadData) {
    SDL_GLContext glCtx{};

    /* Setup GL context. Must be done in main thread since macOS 10.15 */
    SDL_GL_SetAttribute(SDL_GL_DOUBLEBUFFER, 1);

    if (conf.debugMode)
        SDL_GL_SetAttribute(SDL_GL_CONTEXT_FLAGS, SDL_GL_CONTEXT_DEBUG_FLAG);

    glCtx = SDL_GL_CreateContext(win);

  if (!glCtx) {
    GLINIT_SHOWERROR(std::string("Could not create OpenGL context: ") + SDL_GetError());
    return nullptr;
  }

    try {
        initGLFunctions();
    } catch (const Exception &exc) {
        GLINIT_SHOWERROR(exc.msg);
        SDL_GL_DeleteContext(glCtx);

    return nullptr;
  }

// This breaks scaling for Retina screens.
// Using Metal should be rendering this irrelevant anyway, hopefully
#ifndef MKXPZ_BUILD_XCODE
  if (!conf.enableBlitting)
    gl.BlitFramebuffer = nullptr;
#endif

    gl.ClearColor(0, 0, 0, 1);
    gl.Clear(GL_COLOR_BUFFER_BIT);
    SDL_GL_SwapWindow(win);

    printGLInfo();

    bool vsync = conf.vsync || conf.syncToRefreshrate;
    SDL_GL_SetSwapInterval(vsync ? 1 : 0);

    return glCtx;
}<|MERGE_RESOLUTION|>--- conflicted
+++ resolved
@@ -57,10 +57,6 @@
 #if defined(__WIN32__)
 
 #include "resource.h"
-<<<<<<< HEAD
-=======
-#include <winsock2.h>
->>>>>>> 142f9db2
 #include "winsock_wrapper.h"
 #include "util/win-consoleutils.h"
 
@@ -131,35 +127,13 @@
 static SDL_GLContext initGL(SDL_Window *win, const Config &conf,
                             RGSSThreadData *threadData);
 
-<<<<<<< HEAD
 #ifdef MKXPZ_RUBY_GEM
 std::unique_ptr<ALCcontext, void (*)(ALCcontext *)> startRgssThread(RGSSThreadData *threadData) {
     RgssThreadManager::getInstance().lockRgssThread();
 #else
     int rgssThreadFun(void *userdata) {
-        RGSSThreadData *threadData = static_cast<RGSSThreadData *>(userdata);
-#endif
-
-#ifdef MKXPZ_INIT_GL_LATER
-    threadData->glContext =
-            initGL(threadData->window, threadData->config, threadData);
-    if (!threadData->glContext) {
-#ifdef MKXPZ_RUBY_GEM
-        RgssThreadManager::getInstance().unlockRgssThread();
-        throw std::system_error(std::error_code(), "RGSS failed to initialize!");
-#else
-        return 0;
-#endif
-    }
-#else
-    SDL_GL_MakeCurrent(threadData->window, threadData->glContext);
-#endif
-
-  /* Setup AL context */
-  std::unique_ptr<ALCcontext, void (*)(ALCcontext *)> alcCtx(alcCreateContext(threadData->alcDev, nullptr),
-=======
-int rgssThreadFun(void *userdata) {
-    auto *threadData = static_cast<RGSSThreadData *>(userdata);
+        auto *threadData = static_cast<RGSSThreadData *>(userdata);
+#endif
 
 #ifdef MKXPZ_INIT_GL_LATER
   threadData->glContext.reset(initGL(threadData->window, threadData->config, threadData));
@@ -171,7 +145,6 @@
 
   /* Setup AL context */
   std::unique_ptr<ALCcontext, void (*)(ALCcontext *)> alcCtx(alcCreateContext(threadData->alcDev, 0),
->>>>>>> 142f9db2
                                                              &alcDestroyContext);
 
     if (!alcCtx)
@@ -519,12 +492,6 @@
                                rtData.rgssErrorMsg.c_str(), win.get());
     }
 
-<<<<<<< HEAD
-    if (rtData.glContext)
-        SDL_GL_DeleteContext(rtData.glContext);
-
-=======
->>>>>>> 142f9db2
     /* Clean up any remainin events */
     eventThread.cleanup();
 
