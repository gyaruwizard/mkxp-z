--- conflicted
+++ resolved
@@ -239,19 +239,6 @@
     pixman_region16_t tainted;
 
     // For high-resolution texture replacement.
-<<<<<<< HEAD
-    Bitmap *selfHires;
-    Bitmap *selfLores;
-    bool assumingRubyGC;
-
-    BitmapPrivate(Bitmap *self)
-            : self(self),
-              megaSurface(0),
-              selfHires(0),
-              selfLores(0),
-              surface(0),
-              assumingRubyGC(false) {
-=======
     Bitmap* selfHires = nullptr;
     Bitmap *selfLores = nullptr;
     std::unique_ptr<Bitmap> managedHires;
@@ -261,7 +248,6 @@
     BitmapPrivate(Bitmap *self)
     : self(self)
     {
->>>>>>> d9c668fb
         format = SDL_AllocFormat(SDL_PIXELFORMAT_ABGR8888);
 
         animation.width = 0;
@@ -294,7 +280,7 @@
         else
             selfHires = managedHires.get();
     }
-    
+
     TEXFBO &getGLTypes() {
         return (animation.enabled) ? animation.currentFrame() : gl;
     }
@@ -512,12 +498,8 @@
             hiresBitmap = std::make_unique<Bitmap>(hiresFilename.c_str());
             hiresBitmap->setLores(this);
         }
-<<<<<<< HEAD
-        catch (const Exception &e) {
-=======
         catch (const Exception &)
         {
->>>>>>> d9c668fb
             Debug() << "No high-res Bitmap found at" << hiresFilename;
             hiresBitmap = nullptr;
         }
@@ -616,11 +598,7 @@
                 gif_finalise(handler.gif);
                 delete handler.gif;
                 delete handler.gif_data;
-<<<<<<< HEAD
-
-=======
                 
->>>>>>> d9c668fb
                 throw;
             }
 
@@ -639,16 +617,15 @@
     SDL_Surface *imgSurf = handler.surface;
 
 
-<<<<<<< HEAD
+    BitmapPrivate::ensureFormat(imgSurf, SDL_PIXELFORMAT_ABGR8888);
+    
+    if (imgSurf->w > glState.caps.maxTexSize || imgSurf->h > glState.caps.maxTexSize)
+    {
+
+
     p->ensureFormat(imgSurf, SDL_PIXELFORMAT_ABGR8888);
 
     if (imgSurf->w > glState.caps.maxTexSize || imgSurf->h > glState.caps.maxTexSize) {
-=======
-    BitmapPrivate::ensureFormat(imgSurf, SDL_PIXELFORMAT_ABGR8888);
-    
-    if (imgSurf->w > glState.caps.maxTexSize || imgSurf->h > glState.caps.maxTexSize)
-    {
->>>>>>> d9c668fb
         /* Mega surface */
         p = std::make_unique<BitmapPrivate>(this);
         p->setHires(std::move(hiresBitmap));
@@ -661,12 +638,8 @@
         try {
             tex = shState->texPool().request(imgSurf->w, imgSurf->h);
         }
-<<<<<<< HEAD
-        catch (const Exception &e) {
-=======
         catch (const Exception &)
         {
->>>>>>> d9c668fb
             SDL_FreeSurface(imgSurf);
             throw;
         }
@@ -691,26 +664,15 @@
 {
     if (width <= 0 || height <= 0)
         throw Exception(Exception::RGSSError, "failed to create bitmap");
-<<<<<<< HEAD
-
-    Bitmap *hiresBitmap = nullptr;
-=======
     
     std::unique_ptr<Bitmap> hiresBitmap;
->>>>>>> d9c668fb
 
     if (shState->config().enableHires && !isHires) {
         // Create a high-res version as well.
         double scalingFactor = shState->config().textureScalingFactor;
-<<<<<<< HEAD
-        int hiresWidth = (int) lround(scalingFactor * width);
-        int hiresHeight = (int) lround(scalingFactor * height);
-        hiresBitmap = new Bitmap(hiresWidth, hiresHeight, true);
-=======
         int hiresWidth = (int)lround(scalingFactor * width);
         int hiresHeight = (int)lround(scalingFactor * height);
         hiresBitmap = std::make_unique<Bitmap>(hiresWidth, hiresHeight, true);
->>>>>>> d9c668fb
         hiresBitmap->setLores(this);
     }
 
