physfs = dependency('physfs', version: '>=2.1', static: build_static)
openal = dependency('openal', static: build_static, method: 'pkg-config')
theora = dependency('theora', static: build_static)
vorbisfile = dependency('vorbisfile', static: build_static)
vorbis = dependency('vorbis', static: build_static)
ogg = dependency('ogg', static: build_static)
sdl2 = dependency('SDL2', static: build_static)
sdl_sound = compilers['cpp'].find_library('SDL2_sound')
sdl2_ttf = dependency('SDL2_ttf', static: build_static)
freetype = dependency('freetype2', static: build_static)
pixman = dependency('pixman-1', static: build_static)
png = dependency('libpng', static: build_static)
zlib = dependency('zlib', static: build_static)
uchardet = dependency('uchardet', static: build_static)

# As no pkg-config file is generated for static sdl2_image, and pkg-config is
# the default option for meson detecting dependencies, pkg-config will fail to
# find sdl2_image.pc in the build's lib/pkgconfig folder and instead pull it
# from the locally installed packages if it exists.
# To work around this, we first check to see if cmake can find our sdl2_image
# sub project and use that, then check using pkg-config as normal if we are not
# building the sub project.
# It looks like upstream SDL_image fixed this for SDL3, so we can hopefully
# remove this workaround after eventually upgrading to SDL3.
sdl2_image = dependency('SDL2_image', modules: ['SDL2_image::SDL2_image-static', 'SDL2_image::brotlidec-static', 'SDL2_image::brotlicommon-static', 'SDL2_image::hwy', 'SDL2_image::jxl_dec-static'], static: build_static, method: 'cmake', required: false)
if sdl2_image.found() == false
    sdl2_image = dependency('SDL2_image', modules: ['SDL2_image::SDL2_image-static', 'SDL2_image::brotlidec-static', 'SDL2_image::brotlicommon-static', 'SDL2_image::hwy', 'SDL2_image::jxl_dec-static'], static: build_static)
endif

if host_system == 'windows'
    bz2 = dependency('bzip2', static: build_static)
    iconv = compilers['cpp'].find_library('iconv', static: build_static)
else
    bz2 = compilers['cpp'].find_library('bz2')
    # FIXME: Specifically asking for static doesn't work if iconv isn't
    # installed in the system prefix somewhere
    iconv = compilers['cpp'].find_library('iconv')
    global_dependencies += compilers['cpp'].find_library('charset')
endif

# If OpenSSL is present, you get HTTPS support
if get_option('enable-https') == true
    openssl = dependency('openssl', required: false, static: build_static)
    if openssl.found() == true
        global_dependencies += openssl
        global_args += '-DMKXPZ_SSL'
        if host_system == 'windows'
            global_link_args += '-lcrypt32'
        endif
    else
        warning('Could not locate OpenSSL. HTTPS will be disabled.')
    endif
endif

# Windows needs to be treated like a special needs child here
explicit_libs = ''
if host_system == 'windows'
    # Newer versions of Ruby will refuse to link without these
    explicit_libs += 'libmsvcrt;libgcc;libmingwex;libgmp;'
endif
if build_static == true
    if host_system == 'windows'
        # '-static-libgcc', '-static-libstdc++' are here to avoid needing to ship a separate libgcc_s_seh-1.dll on Windows; it still works without those flags if you have the dll.
        global_link_args += ['-static-libgcc', '-static-libstdc++', '-Wl,-Bstatic', '-lgcc', '-lstdc++', '-lpthread', '-Wl,-Bdynamic']
    else
        global_link_args += ['-static-libgcc', '-static-libstdc++']
    endif
    global_args += '-DAL_LIBTYPE_STATIC'
endif

foreach l : explicit_libs.split(';')
        if l != ''
            global_link_args += '-l:' + l + '.a'
        endif
endforeach

alcdev_struct = 'ALCdevice_struct'
if openal.type_name() == 'pkgconfig'
    if openal.version().version_compare('>=1.20.1')
        alcdev_struct = 'ALCdevice'
    endif
endif

global_args += '-DMKXPZ_ALCDEVICE=' + alcdev_struct


global_include_dirs += include_directories('.',
    'audio',
    'crypto',
    'display', 'display/gl', 'display/libnsgif', 'display/libnsgif/utils',
    'etc',
    'filesystem', 'filesystem/ghc',
    'input',
    'net',
    'system',
    'util', 'util/sigslot', 'util/sigslot/adapter', 'util/sdl'
)

global_dependencies += [openal, zlib, bz2, sdl2, sdl_sound, pixman, physfs, theora, vorbisfile, vorbis, ogg, sdl2_ttf, freetype, sdl2_image, png, iconv, uchardet]
if host_system == 'windows'
    global_dependencies += compilers['cpp'].find_library('wsock32')
endif

if get_option('shared_fluid') == true
    fluidsynth = dependency('fluidsynth', static: build_static)
    add_project_arguments('-DSHARED_FLUID', language: 'cpp')
    global_dependencies += fluidsynth
    if host_system == 'windows'
        global_dependencies += compilers['cpp'].find_library('dsound')
    endif
endif

if get_option('cjk_fallback_font') == true
    add_project_arguments('-DMKXPZ_CJK_FONT', language: 'cpp')
endif

main_source = files(
    'main.cpp',
    'config.cpp',
    'eventthread.cpp',
    'settingsmenu.cpp',
    'sharedstate.cpp',

    'audio/alstream.cpp',
    'audio/audio.cpp',
    'audio/audiostream.cpp',
    'audio/fluid-fun.cpp',
    'audio/midisource.cpp',
    'audio/sdlsoundsource.cpp',
    'audio/soundemitter.cpp',
    'audio/vorbissource.cpp',
    'theoraplay/theoraplay.c',

    'crypto/rgssad.cpp',

    'display/autotiles.cpp',
    'display/autotilesvx.cpp',
    'display/bitmap.cpp',
    'display/font.cpp',
    'display/graphics.cpp',
    'display/plane.cpp',
    'display/sprite.cpp',
    'display/tilemap.cpp',
    'display/tilemapvx.cpp',
    'display/viewport.cpp',
    'display/window.cpp',
    'display/windowvx.cpp',

    'display/libnsgif/libnsgif.c',
    'display/libnsgif/lzw.c',

    'display/gl/gl-debug.cpp',
    'display/gl/gl-fun.cpp',
    'display/gl/gl-meta.cpp',
    'display/gl/glstate.cpp',
    'display/gl/scene.cpp',
    'display/gl/shader.cpp',
    'display/gl/texpool.cpp',
    'display/gl/tileatlas.cpp',
    'display/gl/tileatlasvx.cpp',
    'display/gl/tilequad.cpp',
    'display/gl/vertex.cpp',

    'util/iniconfig.cpp',
    'util/raiiwrapper.cpp',
    'util/win-consoleutils.cpp',
    'util/sdl/core.cpp',
    'util/sdl/image.cpp',
    'util/sdl/ttf.cpp',
    'util/sdl/sound.cpp',

    'etc/etc.cpp',
    'etc/table.cpp',

    'filesystem/filesystem.cpp',
    'filesystem/filesystemImpl.cpp',
<<<<<<< HEAD

=======
    'filesystem/physresources.cpp',
    
>>>>>>> c5288a5d
    'input/input.cpp',
    'input/keybindings.cpp',

    'net/LUrlParser.cpp',
    'net/net.cpp',

    'system/systemImpl.cpp'
)

global_sources += main_source<|MERGE_RESOLUTION|>--- conflicted
+++ resolved
@@ -1,192 +1,188 @@
-physfs = dependency('physfs', version: '>=2.1', static: build_static)
-openal = dependency('openal', static: build_static, method: 'pkg-config')
-theora = dependency('theora', static: build_static)
-vorbisfile = dependency('vorbisfile', static: build_static)
-vorbis = dependency('vorbis', static: build_static)
-ogg = dependency('ogg', static: build_static)
-sdl2 = dependency('SDL2', static: build_static)
-sdl_sound = compilers['cpp'].find_library('SDL2_sound')
-sdl2_ttf = dependency('SDL2_ttf', static: build_static)
-freetype = dependency('freetype2', static: build_static)
-pixman = dependency('pixman-1', static: build_static)
-png = dependency('libpng', static: build_static)
-zlib = dependency('zlib', static: build_static)
-uchardet = dependency('uchardet', static: build_static)
-
-# As no pkg-config file is generated for static sdl2_image, and pkg-config is
-# the default option for meson detecting dependencies, pkg-config will fail to
-# find sdl2_image.pc in the build's lib/pkgconfig folder and instead pull it
-# from the locally installed packages if it exists.
-# To work around this, we first check to see if cmake can find our sdl2_image
-# sub project and use that, then check using pkg-config as normal if we are not
-# building the sub project.
-# It looks like upstream SDL_image fixed this for SDL3, so we can hopefully
-# remove this workaround after eventually upgrading to SDL3.
-sdl2_image = dependency('SDL2_image', modules: ['SDL2_image::SDL2_image-static', 'SDL2_image::brotlidec-static', 'SDL2_image::brotlicommon-static', 'SDL2_image::hwy', 'SDL2_image::jxl_dec-static'], static: build_static, method: 'cmake', required: false)
-if sdl2_image.found() == false
-    sdl2_image = dependency('SDL2_image', modules: ['SDL2_image::SDL2_image-static', 'SDL2_image::brotlidec-static', 'SDL2_image::brotlicommon-static', 'SDL2_image::hwy', 'SDL2_image::jxl_dec-static'], static: build_static)
-endif
-
-if host_system == 'windows'
-    bz2 = dependency('bzip2', static: build_static)
-    iconv = compilers['cpp'].find_library('iconv', static: build_static)
-else
-    bz2 = compilers['cpp'].find_library('bz2')
-    # FIXME: Specifically asking for static doesn't work if iconv isn't
-    # installed in the system prefix somewhere
-    iconv = compilers['cpp'].find_library('iconv')
-    global_dependencies += compilers['cpp'].find_library('charset')
-endif
-
-# If OpenSSL is present, you get HTTPS support
-if get_option('enable-https') == true
-    openssl = dependency('openssl', required: false, static: build_static)
-    if openssl.found() == true
-        global_dependencies += openssl
-        global_args += '-DMKXPZ_SSL'
-        if host_system == 'windows'
-            global_link_args += '-lcrypt32'
-        endif
-    else
-        warning('Could not locate OpenSSL. HTTPS will be disabled.')
-    endif
-endif
-
-# Windows needs to be treated like a special needs child here
-explicit_libs = ''
-if host_system == 'windows'
-    # Newer versions of Ruby will refuse to link without these
-    explicit_libs += 'libmsvcrt;libgcc;libmingwex;libgmp;'
-endif
-if build_static == true
-    if host_system == 'windows'
-        # '-static-libgcc', '-static-libstdc++' are here to avoid needing to ship a separate libgcc_s_seh-1.dll on Windows; it still works without those flags if you have the dll.
-        global_link_args += ['-static-libgcc', '-static-libstdc++', '-Wl,-Bstatic', '-lgcc', '-lstdc++', '-lpthread', '-Wl,-Bdynamic']
-    else
-        global_link_args += ['-static-libgcc', '-static-libstdc++']
-    endif
-    global_args += '-DAL_LIBTYPE_STATIC'
-endif
-
-foreach l : explicit_libs.split(';')
-        if l != ''
-            global_link_args += '-l:' + l + '.a'
-        endif
-endforeach
-
-alcdev_struct = 'ALCdevice_struct'
-if openal.type_name() == 'pkgconfig'
-    if openal.version().version_compare('>=1.20.1')
-        alcdev_struct = 'ALCdevice'
-    endif
-endif
-
-global_args += '-DMKXPZ_ALCDEVICE=' + alcdev_struct
-
-
-global_include_dirs += include_directories('.',
-    'audio',
-    'crypto',
-    'display', 'display/gl', 'display/libnsgif', 'display/libnsgif/utils',
-    'etc',
-    'filesystem', 'filesystem/ghc',
-    'input',
-    'net',
-    'system',
-    'util', 'util/sigslot', 'util/sigslot/adapter', 'util/sdl'
-)
-
-global_dependencies += [openal, zlib, bz2, sdl2, sdl_sound, pixman, physfs, theora, vorbisfile, vorbis, ogg, sdl2_ttf, freetype, sdl2_image, png, iconv, uchardet]
-if host_system == 'windows'
-    global_dependencies += compilers['cpp'].find_library('wsock32')
-endif
-
-if get_option('shared_fluid') == true
-    fluidsynth = dependency('fluidsynth', static: build_static)
-    add_project_arguments('-DSHARED_FLUID', language: 'cpp')
-    global_dependencies += fluidsynth
-    if host_system == 'windows'
-        global_dependencies += compilers['cpp'].find_library('dsound')
-    endif
-endif
-
-if get_option('cjk_fallback_font') == true
-    add_project_arguments('-DMKXPZ_CJK_FONT', language: 'cpp')
-endif
-
-main_source = files(
-    'main.cpp',
-    'config.cpp',
-    'eventthread.cpp',
-    'settingsmenu.cpp',
-    'sharedstate.cpp',
-
-    'audio/alstream.cpp',
-    'audio/audio.cpp',
-    'audio/audiostream.cpp',
-    'audio/fluid-fun.cpp',
-    'audio/midisource.cpp',
-    'audio/sdlsoundsource.cpp',
-    'audio/soundemitter.cpp',
-    'audio/vorbissource.cpp',
-    'theoraplay/theoraplay.c',
-
-    'crypto/rgssad.cpp',
-
-    'display/autotiles.cpp',
-    'display/autotilesvx.cpp',
-    'display/bitmap.cpp',
-    'display/font.cpp',
-    'display/graphics.cpp',
-    'display/plane.cpp',
-    'display/sprite.cpp',
-    'display/tilemap.cpp',
-    'display/tilemapvx.cpp',
-    'display/viewport.cpp',
-    'display/window.cpp',
-    'display/windowvx.cpp',
-
-    'display/libnsgif/libnsgif.c',
-    'display/libnsgif/lzw.c',
-
-    'display/gl/gl-debug.cpp',
-    'display/gl/gl-fun.cpp',
-    'display/gl/gl-meta.cpp',
-    'display/gl/glstate.cpp',
-    'display/gl/scene.cpp',
-    'display/gl/shader.cpp',
-    'display/gl/texpool.cpp',
-    'display/gl/tileatlas.cpp',
-    'display/gl/tileatlasvx.cpp',
-    'display/gl/tilequad.cpp',
-    'display/gl/vertex.cpp',
-
-    'util/iniconfig.cpp',
-    'util/raiiwrapper.cpp',
-    'util/win-consoleutils.cpp',
-    'util/sdl/core.cpp',
-    'util/sdl/image.cpp',
-    'util/sdl/ttf.cpp',
-    'util/sdl/sound.cpp',
-
-    'etc/etc.cpp',
-    'etc/table.cpp',
-
-    'filesystem/filesystem.cpp',
-    'filesystem/filesystemImpl.cpp',
-<<<<<<< HEAD
-
-=======
-    'filesystem/physresources.cpp',
-    
->>>>>>> c5288a5d
-    'input/input.cpp',
-    'input/keybindings.cpp',
-
-    'net/LUrlParser.cpp',
-    'net/net.cpp',
-
-    'system/systemImpl.cpp'
-)
-
+physfs = dependency('physfs', version: '>=2.1', static: build_static)
+openal = dependency('openal', static: build_static, method: 'pkg-config')
+theora = dependency('theora', static: build_static)
+vorbisfile = dependency('vorbisfile', static: build_static)
+vorbis = dependency('vorbis', static: build_static)
+ogg = dependency('ogg', static: build_static)
+sdl2 = dependency('SDL2', static: build_static)
+sdl_sound = compilers['cpp'].find_library('SDL2_sound')
+sdl2_ttf = dependency('SDL2_ttf', static: build_static)
+freetype = dependency('freetype2', static: build_static)
+pixman = dependency('pixman-1', static: build_static)
+png = dependency('libpng', static: build_static)
+zlib = dependency('zlib', static: build_static)
+uchardet = dependency('uchardet', static: build_static)
+
+# As no pkg-config file is generated for static sdl2_image, and pkg-config is
+# the default option for meson detecting dependencies, pkg-config will fail to
+# find sdl2_image.pc in the build's lib/pkgconfig folder and instead pull it
+# from the locally installed packages if it exists.
+# To work around this, we first check to see if cmake can find our sdl2_image
+# sub project and use that, then check using pkg-config as normal if we are not
+# building the sub project.
+# It looks like upstream SDL_image fixed this for SDL3, so we can hopefully
+# remove this workaround after eventually upgrading to SDL3.
+sdl2_image = dependency('SDL2_image', modules: ['SDL2_image::SDL2_image-static', 'SDL2_image::brotlidec-static', 'SDL2_image::brotlicommon-static', 'SDL2_image::hwy', 'SDL2_image::jxl_dec-static'], static: build_static, method: 'cmake', required: false)
+if sdl2_image.found() == false
+    sdl2_image = dependency('SDL2_image', modules: ['SDL2_image::SDL2_image-static', 'SDL2_image::brotlidec-static', 'SDL2_image::brotlicommon-static', 'SDL2_image::hwy', 'SDL2_image::jxl_dec-static'], static: build_static)
+endif
+
+if host_system == 'windows'
+    bz2 = dependency('bzip2', static: build_static)
+    iconv = compilers['cpp'].find_library('iconv', static: build_static)
+else
+    bz2 = compilers['cpp'].find_library('bz2')
+    # FIXME: Specifically asking for static doesn't work if iconv isn't
+    # installed in the system prefix somewhere
+    iconv = compilers['cpp'].find_library('iconv')
+    global_dependencies += compilers['cpp'].find_library('charset')
+endif
+
+# If OpenSSL is present, you get HTTPS support
+if get_option('enable-https') == true
+    openssl = dependency('openssl', required: false, static: build_static)
+    if openssl.found() == true
+        global_dependencies += openssl
+        global_args += '-DMKXPZ_SSL'
+        if host_system == 'windows'
+            global_link_args += '-lcrypt32'
+        endif
+    else
+        warning('Could not locate OpenSSL. HTTPS will be disabled.')
+    endif
+endif
+
+# Windows needs to be treated like a special needs child here
+explicit_libs = ''
+if host_system == 'windows'
+    # Newer versions of Ruby will refuse to link without these
+    explicit_libs += 'libmsvcrt;libgcc;libmingwex;libgmp;'
+endif
+if build_static == true
+    if host_system == 'windows'
+        # '-static-libgcc', '-static-libstdc++' are here to avoid needing to ship a separate libgcc_s_seh-1.dll on Windows; it still works without those flags if you have the dll.
+        global_link_args += ['-static-libgcc', '-static-libstdc++', '-Wl,-Bstatic', '-lgcc', '-lstdc++', '-lpthread', '-Wl,-Bdynamic']
+    else
+        global_link_args += ['-static-libgcc', '-static-libstdc++']
+    endif
+    global_args += '-DAL_LIBTYPE_STATIC'
+endif
+
+foreach l : explicit_libs.split(';')
+        if l != ''
+            global_link_args += '-l:' + l + '.a'
+        endif
+endforeach
+
+alcdev_struct = 'ALCdevice_struct'
+if openal.type_name() == 'pkgconfig'
+    if openal.version().version_compare('>=1.20.1')
+        alcdev_struct = 'ALCdevice'
+    endif
+endif
+
+global_args += '-DMKXPZ_ALCDEVICE=' + alcdev_struct
+
+
+global_include_dirs += include_directories('.',
+    'audio',
+    'crypto',
+    'display', 'display/gl', 'display/libnsgif', 'display/libnsgif/utils',
+    'etc',
+    'filesystem', 'filesystem/ghc',
+    'input',
+    'net',
+    'system',
+    'util', 'util/sigslot', 'util/sigslot/adapter', 'util/sdl'
+)
+
+global_dependencies += [openal, zlib, bz2, sdl2, sdl_sound, pixman, physfs, theora, vorbisfile, vorbis, ogg, sdl2_ttf, freetype, sdl2_image, png, iconv, uchardet]
+if host_system == 'windows'
+    global_dependencies += compilers['cpp'].find_library('wsock32')
+endif
+
+if get_option('shared_fluid') == true
+    fluidsynth = dependency('fluidsynth', static: build_static)
+    add_project_arguments('-DSHARED_FLUID', language: 'cpp')
+    global_dependencies += fluidsynth
+    if host_system == 'windows'
+        global_dependencies += compilers['cpp'].find_library('dsound')
+    endif
+endif
+
+if get_option('cjk_fallback_font') == true
+    add_project_arguments('-DMKXPZ_CJK_FONT', language: 'cpp')
+endif
+
+main_source = files(
+    'main.cpp',
+    'config.cpp',
+    'eventthread.cpp',
+    'settingsmenu.cpp',
+    'sharedstate.cpp',
+
+    'audio/alstream.cpp',
+    'audio/audio.cpp',
+    'audio/audiostream.cpp',
+    'audio/fluid-fun.cpp',
+    'audio/midisource.cpp',
+    'audio/sdlsoundsource.cpp',
+    'audio/soundemitter.cpp',
+    'audio/vorbissource.cpp',
+    'theoraplay/theoraplay.c',
+
+    'crypto/rgssad.cpp',
+
+    'display/autotiles.cpp',
+    'display/autotilesvx.cpp',
+    'display/bitmap.cpp',
+    'display/font.cpp',
+    'display/graphics.cpp',
+    'display/plane.cpp',
+    'display/sprite.cpp',
+    'display/tilemap.cpp',
+    'display/tilemapvx.cpp',
+    'display/viewport.cpp',
+    'display/window.cpp',
+    'display/windowvx.cpp',
+
+    'display/libnsgif/libnsgif.c',
+    'display/libnsgif/lzw.c',
+
+    'display/gl/gl-debug.cpp',
+    'display/gl/gl-fun.cpp',
+    'display/gl/gl-meta.cpp',
+    'display/gl/glstate.cpp',
+    'display/gl/scene.cpp',
+    'display/gl/shader.cpp',
+    'display/gl/texpool.cpp',
+    'display/gl/tileatlas.cpp',
+    'display/gl/tileatlasvx.cpp',
+    'display/gl/tilequad.cpp',
+    'display/gl/vertex.cpp',
+
+    'util/iniconfig.cpp',
+    'util/raiiwrapper.cpp',
+    'util/win-consoleutils.cpp',
+    'util/sdl/core.cpp',
+    'util/sdl/image.cpp',
+    'util/sdl/ttf.cpp',
+    'util/sdl/sound.cpp',
+
+    'etc/etc.cpp',
+    'etc/table.cpp',
+
+    'filesystem/filesystem.cpp',
+    'filesystem/filesystemImpl.cpp',
+    'filesystem/physresources.cpp',
+
+    'input/input.cpp',
+    'input/keybindings.cpp',
+
+    'net/LUrlParser.cpp',
+    'net/net.cpp',
+
+    'system/systemImpl.cpp'
+)
+
 global_sources += main_source