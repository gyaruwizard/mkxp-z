--- conflicted
+++ resolved
@@ -46,21 +46,15 @@
       frameSkip(true),
       solidFonts(false),
       gameFolder("."),
-<<<<<<< HEAD
+      anyAltToggleFS(false),
       allowSymlinks(false),
       pathCache(true)
 {}
-=======
-      anyAltToggleFS(false),
-      allowSymlinks(false)
-{ }
->>>>>>> 5b4f0b23
 
 void Config::read()
 {
 #define PO_DESC_ALL \
 	PO_DESC(debugMode, bool) \
-<<<<<<< HEAD
 	PO_DESC(winResizable, bool) \
 	PO_DESC(fullscreen, bool) \
 	PO_DESC(fixedAspectRatio, bool) \
@@ -72,26 +66,11 @@
 	PO_DESC(frameSkip, bool) \
 	PO_DESC(solidFonts, bool) \
 	PO_DESC(gameFolder, std::string) \
+	PO_DESC(anyAltToggleFS, bool) \
 	PO_DESC(allowSymlinks, bool) \
+	PO_DESC(iconPath, std::string) \
 	PO_DESC(customScript, std::string) \
 	PO_DESC(pathCache, bool)
-=======
-    PO_DESC(winResizable, bool) \
-    PO_DESC(fullscreen, bool) \
-    PO_DESC(fixedAspectRatio, bool) \
-    PO_DESC(smoothScaling, bool) \
-    PO_DESC(vsync, bool) \
-    PO_DESC(defScreenW, int) \
-    PO_DESC(defScreenH, int) \
-    PO_DESC(fixedFramerate, int) \
-    PO_DESC(frameSkip, bool) \
-    PO_DESC(solidFonts, bool) \
-    PO_DESC(gameFolder, std::string) \
-    PO_DESC(anyAltToggleFS, bool) \
-    PO_DESC(allowSymlinks, bool) \
-    PO_DESC(iconPath, std::string) \
-    PO_DESC(customScript, std::string)
->>>>>>> 5b4f0b23
 
 // Not gonna take your shit boost
 #define GUARD_ALL( exp ) try { exp } catch(...) {}
